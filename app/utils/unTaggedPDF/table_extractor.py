"""
表格提取器123
专门负责PDF中表格的提取（包括嵌套表格）
"""
from pathlib import Path
from typing import List, Dict, Any, Tuple
import pdfplumber
import fitz  # PyMuPDF

# 兼容相对导入和直接运行
try:
    from .nested_table_handler import NestedTableHandler
    from .bbox_utils import rect, contains_with_tol
    from .header_analyzer import HeaderAnalyzer
    from .cell_span_detector import CellSpanDetector
<<<<<<< HEAD
    from .crossPageTable.column_boundary_strategy import DEFAULT_STRATEGY
    from .crossPageTable.reextraction_strategy import DEFAULT_REEXTRACTION_STRATEGY
=======
    from .footer_filter import FooterFilter, FooterConfig
>>>>>>> cf6b5982
except ImportError:
    from nested_table_handler import NestedTableHandler
    from bbox_utils import rect, contains_with_tol
    from header_analyzer import HeaderAnalyzer
    from cell_span_detector import CellSpanDetector
<<<<<<< HEAD
    from crossPageTable.column_boundary_strategy import DEFAULT_STRATEGY
    from crossPageTable.reextraction_strategy import DEFAULT_REEXTRACTION_STRATEGY
=======
    from footer_filter import FooterFilter, FooterConfig
>>>>>>> cf6b5982


def validate_and_fix_bbox(table_bbox: list, cells: List[Dict], page_height: float) -> list:
    """
    验证并修正表格bbox

    当pdfplumber提供的bbox无效时（负坐标、超出页面），从cells重新计算bbox

    Args:
        table_bbox: pdfplumber提供的原始bbox [x0, y0, x1, y1]
        cells: 所有单元格列表，每个cell有'bbox'字段
        page_height: 页面高度（用于验证）

    Returns:
        修正后的bbox
    """
    x0, y0, x1, y1 = table_bbox

    # 检查是否有无效坐标
    is_invalid = False

    if y0 < 0 or y1 < 0 or x0 < 0 or x1 < 0:
        is_invalid = True
        print(f"  [bbox修正] 检测到负坐标: x0={x0:.2f}, y0={y0:.2f}, x1={x1:.2f}, y1={y1:.2f}")

    if (y1 - y0) > page_height * 1.5:  # 高度超过1.5倍页面高度
        is_invalid = True
        print(f"  [bbox修正] 检测到异常高度: {y1-y0:.2f} (页面高度: {page_height})")

    if not is_invalid:
        return table_bbox

    # 从cells重新计算bbox
    if not cells:
        print(f"  [bbox修正] 无cells可用，使用原始bbox")
        return table_bbox

    # 收集所有cell bbox
    all_x0, all_y0, all_x1, all_y1 = [], [], [], []

    for cell in cells:
        # 支持两种格式：
        # 1. pdfplumber原始cells：tuple (x0, y0, x1, y1)
        # 2. processed cells：dict {'bbox': (x0, y0, x1, y1)}
        if isinstance(cell, tuple) and len(cell) == 4:
            # pdfplumber原始cells格式
            cell_bbox = cell
        elif isinstance(cell, dict):
            # processed cells格式
            cell_bbox = cell.get('bbox')
        else:
            cell_bbox = None

        if cell_bbox:
            all_x0.append(cell_bbox[0])
            all_y0.append(cell_bbox[1])
            all_x1.append(cell_bbox[2])
            all_y1.append(cell_bbox[3])

    if not all_x0:
        print(f"  [bbox修正] cells中无有效bbox，使用原始bbox")
        return table_bbox

    fixed_bbox = [
        min(all_x0),
        min(all_y0),
        max(all_x1),
        max(all_y1)
    ]

    print(f"  [bbox修正] 从{len(cells)}个cells重新计算bbox:")
    print(f"    原始: [{x0:.2f}, {y0:.2f}, {x1:.2f}, {y1:.2f}]")
    print(f"    修正: [{fixed_bbox[0]:.2f}, {fixed_bbox[1]:.2f}, {fixed_bbox[2]:.2f}, {fixed_bbox[3]:.2f}]")

    return fixed_bbox


class TableExtractor:
    """表格提取器"""

    def __init__(self, pdf_path: str):
        """
        初始化表格提取器

        Args:
            pdf_path: PDF文件路径
        """
        self.pdf_path = Path(pdf_path)
        if not self.pdf_path.exists():
            raise FileNotFoundError(f"PDF文件不存在: {pdf_path}")

        # 嵌套表格处理器
        self.nested_handler = NestedTableHandler(self)

        # 多层表头分析器
        self.header_analyzer = HeaderAnalyzer()

        # 单元格跨列/跨行检测器
        self.span_detector = CellSpanDetector(tolerance=2.0)

<<<<<<< HEAD
        # 列边界继承策略（默认：禁用）
        self.column_inheritance_strategy = DEFAULT_STRATEGY
        
        # 重提取策略（默认：保守，缺口>10pt时重提取）
        self.reextraction_strategy = DEFAULT_REEXTRACTION_STRATEGY

        # 缓存每页的垂直线（用于完整列边界检测）
        self._page_vertical_lines_cache = {}

    # ==================== PyMuPDF + PDFPlumber 协同列边界检测 ====================

    def _detect_full_vertical_lines_pymupdf(self, pymupdf_page, page_num: int) -> List[float]:
        """
        使用 PyMuPDF 的 get_drawings() 检测页面中的所有垂直线（过滤表格区域）

        ## 核心逻辑

        ### 1. 收集垂直线段
        遍历 `get_drawings()` 返回的所有图形对象：
        - **'l' 类型（线段）**：直接判断 |p1.x - p2.x| < 2
        - **'re' 类型（矩形）**：判断 width < 2 且 height > 10
          * PDF可能使用细矩形绘制线条
          * 添加这个支持解决了部分垂直线检测失败的问题

        ### 2. 按x坐标分组并计算总长度
        ```python
        v_lines_segments = {
            33.6: [(100, 200), (300, 500)],  # 总长度 = 300pt
            99.0: [(100, 800)],              # 总长度 = 700pt
        }
        ```

        ### 3. 过滤条件：总长度 > 300pt
        **设计思路**：
        - 表格的列边界通常贯穿整个表格高度（几百pt）
        - 装饰性短线通常 < 100pt
        - 300pt 阈值可以有效过滤装饰线，保留列边界

        **已知问题**：
        ⚠️ 对于有子列的表格（如页面5），会检测到所有子列的垂直线
        - 页面5：检测到8条线（7列），包含子列
        - 页面6-8：检测到6条线（5列），仅主列
        
        **可能的改进方向**：
        1. 根据线段的连续性判断（是否跨越多行）
        2. 根据线段与其他线的交点数量判断（主列 vs 子列）
        3. 提高阈值到 500pt（更保守，但可能漏检短表格）

        ### 4. 缓存机制
        使用 `_page_vertical_lines_cache` 避免重复检测

        ## 改进历史

        **2025-10-30**：
        - 添加矩形('re')类型支持
        - 简化过滤逻辑：从复杂多条件 → 单一总长度阈值
        - 解决页面6左侧列缺失问题

        Args:
            pymupdf_page: PyMuPDF 页面对象
            page_num: 页码（用于缓存和日志）

        Returns:
            排序后的垂直线x坐标列表（总长度>300pt的线）
            
        Example:
            >>> lines = self._detect_full_vertical_lines_pymupdf(page, 5)
            >>> print(lines)
            [33.6, 86.4, 99.0, 231.1, 297.7, 429.1, 495.1, 561.1]
            # 8条线 = 7列（页面5有子列）
        """
        # 检查缓存
        if page_num in self._page_vertical_lines_cache:
            return self._page_vertical_lines_cache[page_num]

        # 收集垂直线段信息：{x: [(y0, y1), ...]}
        v_lines_segments = {}

        try:
            # 获取所有绘图对象
            drawings = pymupdf_page.get_drawings()

            for drawing in drawings:
                for item in drawing['items']:
                    # 'l' 表示线段
                    if item[0] == 'l':
                        p1, p2 = item[1], item[2]

                        # 判断是否为垂直线（允许2个单位的误差）
                        if abs(p1.x - p2.x) < 2:
                            x = round(p1.x, 1)  # 四舍五入到0.1
                            y0, y1 = min(p1.y, p2.y), max(p1.y, p2.y)

                            if x not in v_lines_segments:
                                v_lines_segments[x] = []
                            v_lines_segments[x].append((y0, y1))

                    # 're' 表示矩形（PDF可能使用细矩形绘制线条）
                    elif item[0] == 're':
                        rect = item[1]  # fitz.Rect对象

                        # 判断是否为垂直线（宽度很小的细矩形）
                        width = abs(rect.x1 - rect.x0)
                        height = abs(rect.y1 - rect.y0)

                        # 如果宽度 < 2pt 且高度 > 10pt，认为是垂直线
                        if width < 2 and height > 10:
                            x = round((rect.x0 + rect.x1) / 2, 1)  # 取中点
                            y0, y1 = min(rect.y0, rect.y1), max(rect.y0, rect.y1)

                            if x not in v_lines_segments:
                                v_lines_segments[x] = []
                            v_lines_segments[x].append((y0, y1))

            # 过滤：只保留总长度 > 300pt 的垂直线（表格相关的长线）
            # 这样可以过滤掉短装饰线条，同时保留有效的列边界
            table_v_lines = []

            for x, segments in v_lines_segments.items():
                # 计算总长度
                total_length = sum(y1 - y0 for y0, y1 in segments)

                # 保留条件：总长度 > 300pt
                # 这个阈值可以过滤掉大部分非表格线条，同时保留所有有效的列边界
                if total_length > 300:
                    table_v_lines.append(x)

            # 排序并缓存
            result = sorted(table_v_lines)
            self._page_vertical_lines_cache[page_num] = result

            if result:
                print(f"  [PyMuPDF列检测] 页{page_num+1}: 检测到 {len(result)} 条表格垂直线")
                print(f"    前10条: {[f'{x:.1f}' for x in result[:10]]}")

            return result

        except Exception as e:
            print(f"  [PyMuPDF列检测] 页{page_num+1}: 检测失败: {e}")
            return []

    def _detect_full_horizontal_lines_pymupdf(self, pymupdf_page, page_num: int) -> List[float]:
        """
        使用 PyMuPDF 的 get_drawings() 检测页面中的所有水平线（过滤表格区域）

        ## 核心逻辑

        与垂直线检测类似，但判断条件相反：
        - **'l' 类型**：|p1.y - p2.y| < 2（水平线）
        - **'re' 类型**：height < 2 且 width > 10（水平细矩形）
        
        **过滤条件**：总长度 > 200pt
        - 比垂直线阈值低（300pt），因为单行可能较短
        - 例如：表格最后一行可能只有200pt宽

        ## 用途

        配合垂直线使用 **S1策略（explicit V+H）** 强制形成完整网格：
        ```python
        # 页面6重提取示例
        vertical_lines = [33.6, 99.0, 231.1, 429.1, 495.1, 561.1]  # 6条
        horizontal_lines = [394.3, 548.5]  # 2条
        
        # pdfplumber会在交点处形成单元格网格
        # 网格 = (6-1) x (2-1) = 5列 x 1行
        ```

        ## 成功案例

        **页面6-8左侧列修复**：
        - 原始pdfplumber检测：bbox从99.0开始（缺失左侧列）
        - PyMuPDF检测：发现完整的6条垂直线 + 2-4条水平线
        - S1策略重提取：成功从33.6开始（完整5列）

        Args:
            pymupdf_page: PyMuPDF 页面对象
            page_num: 页码（用于日志）

        Returns:
            排序后的水平线y坐标列表（总长度>200pt的线）
            
        Example:
            >>> h_lines = self._detect_full_horizontal_lines_pymupdf(page, 6)
            >>> print(h_lines)
            [28.8, 394.3, 548.5, 702.8]
            # 4条线，crop后使用[394.3, 548.5]（2条）
        """
        # 收集水平线段信息：{y: [(x0, x1), ...]}
        h_lines_segments = {}

        try:
            # 获取所有绘图对象
            drawings = pymupdf_page.get_drawings()

            for drawing in drawings:
                for item in drawing['items']:
                    # 'l' 表示线段
                    if item[0] == 'l':
                        p1, p2 = item[1], item[2]

                        # 判断是否为水平线（允许2个单位的误差）
                        if abs(p1.y - p2.y) < 2:
                            y = round(p1.y, 1)  # 四舍五入到0.1
                            x0, x1 = min(p1.x, p2.x), max(p1.x, p2.x)

                            if y not in h_lines_segments:
                                h_lines_segments[y] = []
                            h_lines_segments[y].append((x0, x1))

                    # 're' 表示矩形（PDF可能使用细矩形绘制线条）
                    elif item[0] == 're':
                        rect = item[1]  # fitz.Rect对象

                        # 判断是否为水平线（高度很小的细矩形）
                        width = abs(rect.x1 - rect.x0)
                        height = abs(rect.y1 - rect.y0)

                        # 如果高度 < 2pt 且宽度 > 10pt，认为是水平线
                        if height < 2 and width > 10:
                            y = round((rect.y0 + rect.y1) / 2, 1)  # 取中点
                            x0, x1 = min(rect.x0, rect.x1), max(rect.x0, rect.x1)

                            if y not in h_lines_segments:
                                h_lines_segments[y] = []
                            h_lines_segments[y].append((x0, x1))

            # 过滤：只保留总长度 > 200pt 的水平线（表格相关的长线）
            # 水平线阈值比垂直线低,因为单行可能较短
            table_h_lines = []

            for y, segments in h_lines_segments.items():
                # 计算总长度
                total_length = sum(x1 - x0 for x0, x1 in segments)

                # 保留条件：总长度 > 200pt
                if total_length > 200:
                    table_h_lines.append(y)

            # 排序
            result = sorted(table_h_lines)

            if result:
                print(f"  [PyMuPDF行检测] 页{page_num+1}: 检测到 {len(result)} 条表格水平线")
                print(f"    前10条: {[f'{y:.1f}' for y in result[:10]]}")

            return result

        except Exception as e:
            print(f"  [PyMuPDF行检测] 页{page_num+1}: 检测失败: {e}")
            return []

    def _merge_vertical_lines_with_prev_table(
        self,
        pymupdf_v_lines: List[float],
        prev_table_v_lines: List[float],
        tolerance: float = 5.0
    ) -> List[float]:
        """
        合并当前页的垂直线和前一页表格的列边界

        如果当前页缺失某些列边界（如左侧第一列），从前一页补充

        Args:
            pymupdf_v_lines: 当前页 PyMuPDF 检测的垂直线
            prev_table_v_lines: 前一页表格的列边界
            tolerance: 判断两条线是否为同一条的容差

        Returns:
            合并后的垂直线列表
        """
        if not prev_table_v_lines:
            return pymupdf_v_lines

        # 找出前一页有但当前页缺失的列边界
        missing_lines = []
        for prev_x in prev_table_v_lines:
            # 检查是否在当前页的垂直线中存在
            found = any(abs(prev_x - curr_x) < tolerance for curr_x in pymupdf_v_lines)
            if not found:
                missing_lines.append(prev_x)
                print(f"    [列边界补充] 从前页补充缺失的列边界: x={prev_x:.1f}")

        # 合并并排序
        all_lines = sorted(list(set(pymupdf_v_lines + missing_lines)))
        return all_lines
=======
        # 页脚/页码过滤器
        # TODO: 页脚安全区固定30pt，后续需支持动态检测（FooterConfig mode="auto"）
        self.footer_filter = FooterFilter(FooterConfig(mode="fixed", fixed_points=30.0))
>>>>>>> cf6b5982

    # ==================== TEXT-FALLBACK 辅助方法 ====================

    def _min_cell_x0(self, bbox_data: List[List[tuple]]) -> float:
        """获取表内所有已识别单元格的最小 x0；若无则返回 +inf"""
        import math
        m = math.inf
        for row in bbox_data or []:
            for bb in row or []:
                if bb:
                    m = min(m, bb[0])
        return m

    def _left_gap_pt(self, bbox_data: List[List[tuple]], table_bbox: list) -> float:
        """计算表左边界到最靠左单元格之间的缺口宽度（pt）"""
        if not table_bbox:
            return 0.0
        from math import isfinite
        min_x0 = self._min_cell_x0(bbox_data)
        if not isfinite(min_x0):
            return 0.0
        return max(0.0, min_x0 - table_bbox[0])

    def _iou(self, a: list, b: list) -> float:
        """两个 bbox 的 IoU（同页同坐标系）"""
        ax0, ay0, ax1, ay1 = a
        bx0, by0, bx1, by1 = b
        ix0, iy0 = max(ax0, bx0), max(ay0, by0)
        ix1, iy1 = min(ax1, bx1), min(ay1, by1)
        iw, ih = max(0, ix1 - ix0), max(0, iy1 - iy0)
        inter = iw * ih
        area_a = max(0, ax1 - ax0) * max(0, ay1 - ay0)
        area_b = max(0, bx1 - bx0) * max(0, by1 - by0)
        union = area_a + area_b - inter if (area_a + area_b - inter) > 0 else 1.0
        return inter / union

    def _reextract_with_text_strategy(
        self,
        pdf_page,           # pdfplumber page
        pymupdf_page,       # fitz page
        orig_bbox: list,
    ) -> Dict[str, Any]:
        """
        在同一页用 vertical_strategy='text' 重提取，并选 IoU 最大的表替换。
        成功则返回 structured_table；失败返回 {}。
        """
        # 1) 用 text 策略在整页找表
        text_settings = {
            "vertical_strategy": "text",
            "horizontal_strategy": "lines",   # 优先保留横线对齐
            "text_x_tolerance": 3,
            "intersection_x_tolerance": 3,
            "intersection_y_tolerance": 3,
        }
        cand_tables = pdf_page.find_tables(table_settings=text_settings)
        if not cand_tables:
            print("  [TEXT-FALLBACK] text 策略未检出任何表，放弃")
            return {}

        # 2) 选择 IoU 最大且与原 bbox 有明显重叠的那张
        best = None
        best_iou = 0.0
        for t in cand_tables:
            iou = self._iou(list(t.bbox), orig_bbox)
            if iou > best_iou:
                best, best_iou = t, iou

        if not best or best_iou < 0.25:  # IoU 过小，避免误替换
            print(f"  [TEXT-FALLBACK] 没有找到与原表 IoU 足够高的候选 (best_iou={best_iou:.2f})")
            return {}

        print(f"  [TEXT-FALLBACK] 命中候选，bbox={best.bbox}，IoU={best_iou:.2f} → 重建结构")

        # 3) 按原逻辑将 best 转成 structured_table（尽量复用你现有流程）
        pdfplumber_data = best.extract()
        cells = best.cells
        if not pdfplumber_data:
            return {}

        # 3.1 建 index 映射
        y_coords = sorted(set([c[1] for c in cells] + [c[3] for c in cells]))
        x_coords = sorted(set([c[0] for c in cells] + [c[2] for c in cells]))

        table_data, bbox_data = [], []
        for row_idx, row in enumerate(pdfplumber_data):
            new_row, bbox_row = [], []
            for col_idx in range(len(row)):
                cell_text, cell_bbox_found = "", None
                for cell_bbox in cells:
                    x0, y0, x1, y1 = cell_bbox
                    cell_row = self._find_index(y0, y_coords)
                    cell_col = self._find_index(x0, x_coords)
                    if cell_row == row_idx and cell_col == col_idx:
                        cell_text = self.extract_cell_text(pymupdf_page, cell_bbox)
                        cell_bbox_found = cell_bbox
                        break
                new_row.append(cell_text if cell_text else "")
                bbox_row.append(cell_bbox_found)
            table_data.append(new_row)
            bbox_data.append(bbox_row)

        # 3.2 嵌套表处理（与主流程一致）
        nested_map = self.nested_handler.detect_and_extract_nested_tables(
            pdf_page, pymupdf_page, best, bbox_data
        )

        # 3.3 结构化（多/单层表头自适应）
        structured = self._build_structured_table(
            table_data=table_data,
            bbox_data=bbox_data,
            cells_bbox=cells,
            page_num=pdf_page.page_number,
            table_bbox=list(best.bbox),
            nested_map=nested_map,
            pymupdf_page=pymupdf_page
        )
        return structured or {}

    # ==================== END TEXT-FALLBACK 辅助方法 ====================

    def extract_tables(self, detect_header: bool = True) -> List[Dict[str, Any]]:
        """
        提取PDF中的所有表格（混合方法）
        - pdfplumber: 识别表格结构和单元格位置
        - PyMuPDF: 从单元格坐标提取文本内容（避免字符重复）

        ## 核心流程

        ### 1. 列边界检测（每页独立）
        - 使用 PyMuPDF.get_drawings() 检测页面中的垂直线
        - 过滤条件：总长度 > 300pt 的垂直线（过滤装饰线）
        - 支持线段('l')和矩形('re')两种类型

        ### 2. 列边界继承策略（2025-10-30 重构）
        **当前策略**: DisabledInheritanceStrategy（完全不继承前页列边界）
        
        **背景问题**：
        - 之前的逻辑：无条件继承前页列边界
        - 导致问题：页面5的10条线（9列）被继承到页面6-8，但实际只需6条线（5列）
        - 解决方案：提取为策略模式，默认禁用继承

        **策略模式设计**：
        - 位置：`crossPageTable/column_boundary_strategy.py`
        - 可选策略：
          * DisabledInheritanceStrategy（当前）：完全不继承
          * ConservativeInheritanceStrategy：只继承列数相似的页面
          * SmartInheritanceStrategy（待扩展）：基于bbox/内容智能判断
        
        **已知问题**：
        ⚠️ 禁用继承后，页面6-8列数正确（5列），但可能影响真正需要跨页表格的场景

        ### 3. 左侧列缺失检测与重提取（crop + explicit lines）
        **触发条件**：
        - detected_left（PyMuPDF检测的最左边界）< table_left（pdfplumber检测的最左边界）
        - 缺口 > 10pt

        **重提取策略**（三级fallback）：
        - S1（优先）：explicit vertical lines + explicit horizontal lines（完整网格）
        - S2（次选）：explicit vertical lines + 最小2条水平线（上下边界）
        - S3（保底）：explicit vertical lines + text horizontal strategy

        **成功案例**：
        - 页面6-8：检测到左侧缺失65.4pt，S1策略成功修复
        - 修复前：bbox从99.0开始（缺失左侧列）
        - 修复后：bbox从33.6开始（完整5列）

        ### 4. 诊断元数据
        重提取成功的表格会附加 `_diagnostic` 字段到raw.json：
        ```json
        {
          "reextraction_applied": true,
          "strategy_used": "S1 (explicit V+H)",
          "original_bbox": [99.0, 28.8, 561.1, 702.8],
          "new_bbox": [33.6, 394.3, 561.1, 548.5],
          "detected_v_lines_range": [33.6, 561.1],
          "detected_v_lines_count": 6,
          "detected_h_lines_count": 2,
          "left_gap_fixed": 65.4
        }
        ```

        ## 当前验证结果（2025-10-30）

        ### 测试文件：国土空间规划实施监测网络建设项目.pdf
        
        **页面5**：
        - 检测到8条垂直线（7列）
        - 原因：页面5本身有子列结构
        
        **页面6-8**（关闭继承后）：
        - 检测到6条垂直线（5列）✓
        - 不再继承页面5的额外列
        - S1策略成功修复左侧列缺失
        - 行数正常：页6=1行，页7=3行，页8=2行

        ## 待讨论问题

        1. **列数不一致**：
           - 页面5：7列（有子列）
           - 页面6-8：5列（主列）
           - 是否需要跨页合并？还是应该各自独立？

        2. **列继承策略选择**：
           - 当前：完全禁用继承（保守）
           - 是否需要ConservativeInheritanceStrategy（只继承列数相似的）？
           - 何时需要继承？判断条件是什么？

        3. **表头识别**：
           - 延迟表头识别（detect_header=False）配合跨页合并
           - 合并后统一识别表头
           - 是否存在表头被误识别为数据行的情况？

        Args:
            detect_header: 是否检测表头（默认True）。
                          False时使用延迟表头识别模式，适用于跨页合并场景。

        Returns:
            提取的表格列表，每个表格包含：
            - columns: 列定义
            - rows: 数据行
            - bbox: 表格边界框
            - _diagnostic (可选): 重提取诊断信息
        """
        import uuid

        tables_data = []

        # 打开PyMuPDF文档
        doc_pymupdf = fitz.open(self.pdf_path)

        print(f"\n[表格提取] 开始提取PDF: {self.pdf_path.name}")

        # 用于跨页表格的列边界传递
        prev_page_vertical_lines = None
        prev_page_table_x_coords = None  # 上一页表格的实际列边界

        with pdfplumber.open(self.pdf_path) as pdf:
            print(f"[表格提取] PDF总页数: {len(pdf.pages)}")

            for page_num, page in enumerate(pdf.pages, start=1):
                # 获取PyMuPDF的对应页面
                pymupdf_page = doc_pymupdf[page_num - 1]

                # 使用PyMuPDF检测完整的垂直线边界
                pymupdf_v_lines = self._detect_full_vertical_lines_pymupdf(pymupdf_page, page_num - 1)

                # 使用列边界继承策略决定是否继承前页列边界
                # 默认策略：DisabledInheritanceStrategy（完全不继承）
                prev_lines = prev_page_vertical_lines or prev_page_table_x_coords
                
                if self.column_inheritance_strategy.should_inherit(
                    current_page_lines=pymupdf_v_lines,
                    prev_page_lines=prev_lines,
                    context={'page_num': page_num}
                ):
                    merged_v_lines = self.column_inheritance_strategy.merge_lines(
                        current_page_lines=pymupdf_v_lines,
                        prev_page_lines=prev_lines,
                        context={'page_num': page_num}
                    )
                    print(f"    [列继承策略] 应用策略: {type(self.column_inheritance_strategy).__name__}")
                else:
                    merged_v_lines = pymupdf_v_lines
                    print(f"    [列继承策略] 不继承前页列边界 (策略: {type(self.column_inheritance_strategy).__name__})")

                # 使用pdfplumber找到表格
                table_settings = {
                    "horizontal_strategy": "lines",
                    "intersection_x_tolerance": 3,
                    "intersection_y_tolerance": 3
                }

                # 如果检测到垂直线，使用explicit策略；否则使用lines策略
                if merged_v_lines and len(merged_v_lines) >= 2:
                    table_settings["vertical_strategy"] = "explicit"
                    table_settings["explicit_vertical_lines"] = merged_v_lines
                    print(f"  [列边界检测] 使用PyMuPDF检测到 {len(merged_v_lines)} 条垂直线")
                else:
                    table_settings["vertical_strategy"] = "lines"
                    print(f"  [列边界检测] 未检测到垂直线，使用lines策略")

                tables = page.find_tables(table_settings=table_settings)

                print(f"\n[表格提取] 页码 {page_num}: 检测到 {len(tables)} 个表格")

                # 记录当前页的列边界，用于下一页
                if merged_v_lines:
                    prev_page_vertical_lines = merged_v_lines

                # 不再回退到默认策略（text不准确）
                # if not tables:
                #     tables = page.find_tables()

                # ===== 新增：table_regions 重提取逻辑 =====
                # 检测pdfplumber是否遗漏了左侧或右侧的列（通过对比检测到的垂直线和表格bbox）
                # 如果发现缺失，使用 table_regions 参数强制在完整区域内重新提取
                tables_list = list(tables)  # 转换为列表以便替换

                for table_idx, table in enumerate(tables_list):
                    need_region_reextract = False
                    table_region = None

                    if merged_v_lines and len(merged_v_lines) >= 2:
                        # 获取检测到的垂直线范围
                        detected_left = min(merged_v_lines)
                        detected_right = max(merged_v_lines)

                        # 获取pdfplumber检测到的表格范围
                        table_left = table.bbox[0]
                        table_right = table.bbox[2]

                        # 使用重提取策略判断是否需要重提取
                        need_region_reextract = self.reextraction_strategy.should_reextract(
                            detected_left=detected_left,
                            detected_right=detected_right,
                            table_left=table_left,
                            table_right=table_right,
                            context={
                                'page_num': page_num,
                                'table_idx': table_idx
                            }
                        )
                        
                        if need_region_reextract:
                            # 计算缺口信息（用于日志）
                            left_gap = table_left - detected_left
                            right_gap = detected_right - table_right
                            
                            if left_gap > 10:
                                print(f"  [表格 {table_idx + 1}] [列边界诊断] 检测到左侧缺失: detected_left={detected_left:.1f}, table_left={table_left:.1f}, gap={left_gap:.1f}pt")
                            if right_gap > 10:
                                print(f"  [表格 {table_idx + 1}] [列边界诊断] 检测到右侧缺失: detected_right={detected_right:.1f}, table_right={table_right:.1f}, gap={right_gap:.1f}pt")
                            
                            print(f"  [表格 {table_idx + 1}] [重提取策略] {type(self.reextraction_strategy).__name__} → 触发重提取")
                        else:
                            print(f"  [表格 {table_idx + 1}] [重提取策略] {type(self.reextraction_strategy).__name__} → 不重提取")

                        # 如果需要重提取，使用显式垂直线 + 显式水平线策略（纯几何路线）
                        if need_region_reextract:
                            # 构建完整的表格区域（使用检测到的垂直线范围 + 表格的垂直范围）
                            crop_region = (
                                detected_left,       # 使用检测到的最左边界
                                table.bbox[1],       # 保留表格的顶部边界
                                detected_right,      # 使用检测到的最右边界
                                table.bbox[3]        # 保留表格的底部边界
                            )

                            print(f"  [表格 {table_idx + 1}] [显式行列重提取] 使用区域: [{crop_region[0]:.1f}, {crop_region[1]:.1f}, {crop_region[2]:.1f}, {crop_region[3]:.1f}]")

                            # 检测水平线（在crop区域内）
                            pymupdf_h_lines = self._detect_full_horizontal_lines_pymupdf(pymupdf_page, page_num - 1)

                            # 过滤：只保留在crop区域内的水平线
                            crop_h_lines = [y for y in pymupdf_h_lines if crop_region[1] <= y <= crop_region[3]]

                            print(f"  [表格 {table_idx + 1}] [水平线检测] 区域内检测到 {len(crop_h_lines)} 条水平线")
                            if crop_h_lines:
                                print(f"    水平线y坐标: {[f'{y:.1f}' for y in crop_h_lines[:10]]}")

                            # 获取启用的fallback策略列表
                            enabled_strategies = self.reextraction_strategy.get_fallback_strategies()
                            
                            # 策略S1：显式垂直线 + 显式水平线（完整网格）
                            reextracted_table = None
                            strategy_used = None

                            if 'S1' in enabled_strategies and len(crop_h_lines) >= 2:
                                # S1: 完整网格策略
                                print(f"  [表格 {table_idx + 1}] [策略S1] 尝试：显式垂直线 ({len(merged_v_lines)}条) + 显式水平线 ({len(crop_h_lines)}条)")

                                try:
                                    cropped_page = page.crop(crop_region)
                                    reextracted_tables = cropped_page.find_tables(table_settings={
                                        'vertical_strategy': 'explicit',
                                        'explicit_vertical_lines': merged_v_lines,
                                        'horizontal_strategy': 'explicit',
                                        'explicit_horizontal_lines': crop_h_lines,
                                        'intersection_x_tolerance': 3,
                                        'intersection_y_tolerance': 3
                                    })

                                    if reextracted_tables and len(reextracted_tables) > 0:
                                        reextracted_table = reextracted_tables[0]
                                        strategy_used = "S1 (explicit V+H)"
                                        print(f"  [表格 {table_idx + 1}] [策略S1] 成功")
                                    else:
                                        print(f"  [表格 {table_idx + 1}] [策略S1] 未检测到表格")
                                except Exception as e:
                                    print(f"  [表格 {table_idx + 1}] [策略S1] 失败: {e}")

                            # 策略S2：显式垂直线 + 最小2条水平线（上下边界）
                            if 'S2' in enabled_strategies and not reextracted_table and len(crop_h_lines) >= 2:
                                print(f"  [表格 {table_idx + 1}] [策略S2] 尝试：显式垂直线 + 最小水平线（上下边界）")

                                # 只使用顶部和底部的水平线
                                minimal_h_lines = [min(crop_h_lines), max(crop_h_lines)]
                                print(f"    使用水平线: {[f'{y:.1f}' for y in minimal_h_lines]}")

                                try:
                                    cropped_page = page.crop(crop_region)
                                    reextracted_tables = cropped_page.find_tables(table_settings={
                                        'vertical_strategy': 'explicit',
                                        'explicit_vertical_lines': merged_v_lines,
                                        'horizontal_strategy': 'explicit',
                                        'explicit_horizontal_lines': minimal_h_lines,
                                        'intersection_x_tolerance': 3,
                                        'intersection_y_tolerance': 3
                                    })

                                    if reextracted_tables and len(reextracted_tables) > 0:
                                        reextracted_table = reextracted_tables[0]
                                        strategy_used = "S2 (explicit V + minimal H)"
                                        print(f"  [表格 {table_idx + 1}] [策略S2] 成功")
                                    else:
                                        print(f"  [表格 {table_idx + 1}] [策略S2] 未检测到表格")
                                except Exception as e:
                                    print(f"  [表格 {table_idx + 1}] [策略S2] 失败: {e}")

                            # 策略S3：显式垂直线 + text水平策略
                            if 'S3' in enabled_strategies and not reextracted_table:
                                print(f"  [表格 {table_idx + 1}] [策略S3] 尝试：显式垂直线 + text水平策略")

                                try:
                                    cropped_page = page.crop(crop_region)
                                    reextracted_tables = cropped_page.find_tables(table_settings={
                                        'vertical_strategy': 'explicit',
                                        'explicit_vertical_lines': merged_v_lines,
                                        'horizontal_strategy': 'text',
                                        'text_y_tolerance': 3,
                                        'intersection_x_tolerance': 3,
                                        'intersection_y_tolerance': 3
                                    })

                                    if reextracted_tables and len(reextracted_tables) > 0:
                                        reextracted_table = reextracted_tables[0]
                                        strategy_used = "S3 (explicit V + text H)"
                                        print(f"  [表格 {table_idx + 1}] [策略S3] OK 成功")
                                    else:
                                        print(f"  [表格 {table_idx + 1}] [策略S3] ERROR 未检测到表格")
                                except Exception as e:
                                    print(f"  [表格 {table_idx + 1}] [策略S3] ERROR 失败: {e}")

                            # 检查重提取结果
                            if reextracted_table:
                                new_bbox = list(reextracted_table.bbox)
                                new_left = new_bbox[0]
                                new_right = new_bbox[2]

                                print(f"  [表格 {table_idx + 1}] [重提取结果] 策略: {strategy_used}")
                                print(f"  [表格 {table_idx + 1}] [重提取结果] 新bbox: [{new_bbox[0]:.1f}, {new_bbox[1]:.1f}, {new_bbox[2]:.1f}, {new_bbox[3]:.1f}]")

                                # 检查重提取是否改善了问题
                                improved = False
                                if left_gap > 10 and abs(new_left - detected_left) < 5:
                                    print(f"  [表格 {table_idx + 1}] [重提取结果] OK 修复了左侧缺失 (new_left={new_left:.1f})")
                                    improved = True
                                if right_gap > 10 and abs(new_right - detected_right) < 5:
                                    print(f"  [表格 {table_idx + 1}] [重提取结果] OK 修复了右侧缺失 (new_right={new_right:.1f})")
                                    improved = True

                                if improved:
                                    # 准备诊断元数据（稍后传递给 _build_structured_table）
                                    diagnostic_info = {
                                        'reextraction_applied': True,
                                        'strategy_used': strategy_used,
                                        'original_bbox': list(table.bbox),
                                        'new_bbox': new_bbox,
                                        'detected_v_lines_range': [detected_left, detected_right],
                                        'detected_v_lines_count': len(merged_v_lines),
                                        'detected_h_lines_count': len(crop_h_lines),
                                        'left_gap_fixed': left_gap if left_gap > 10 else 0,
                                        'right_gap_fixed': right_gap if right_gap > 10 else 0
                                    }

                                    # 将诊断信息附加到表格对象（使用自定义属性）
                                    reextracted_table._diagnostic = diagnostic_info

                                    # 替换原表格
                                    tables_list[table_idx] = reextracted_table
                                    print(f"  [表格 {table_idx + 1}] [重提取结果] OK 采用重提取结果")
                                else:
                                    print(f"  [表格 {table_idx + 1}] [重提取结果] ERROR 未改善，保留原结果")
                            else:
                                print(f"  [表格 {table_idx + 1}] [重提取结果] ERROR 所有策略均失败，保留原结果")

                # 使用可能已更新的表格列表
                tables = tables_list
                # ===== table_regions 重提取逻辑结束 =====

                for table_idx, table in enumerate(tables):
                    # 生成表格元数据
                    table_count_in_page = table_idx + 1  # 该页的第几个表格（1-indexed）
                    table_uuid = str(uuid.uuid4())  # 唯一标识符

                    print(f"  [表格 {table_idx + 1}] bbox: {table.bbox}")

                    # 先用pdfplumber提取表格结构（用于获取行列结构）
                    pdfplumber_data = table.extract()

                    if not pdfplumber_data:
                        print(f"  [表格 {table_idx + 1}] 跳过: pdfplumber_data为空")
                        continue

                    print(f"  [表格 {table_idx + 1}] 提取到 {len(pdfplumber_data)} 行数据")

                    # 获取单元格边界框
                    cells = table.cells  # cells是(x0, y0, x1, y1)的列表

                    # 构建单元格坐标到行列索引的映射
                    y_coords = sorted(set([cell[1] for cell in cells] + [cell[3] for cell in cells]))
                    x_coords = sorted(set([cell[0] for cell in cells] + [cell[2] for cell in cells]))

                    # 构建表格数据 - 使用PyMuPDF提取文本
                    table_data = []
                    bbox_data = []  # 存储每个单元格的bbox

                    for row_idx, row in enumerate(pdfplumber_data):
                        new_row = []
                        bbox_row = []
                        for col_idx in range(len(row)):
                            # 找到对应的单元格边界
                            cell_text = ""
                            cell_bbox_found = None
                            for cell_bbox in cells:
                                x0, y0, x1, y1 = cell_bbox
                                # 计算cell对应的行列索引
                                cell_row = self._find_index(y0, y_coords)
                                cell_col = self._find_index(x0, x_coords)

                                if cell_row == row_idx and cell_col == col_idx:
                                    # 使用PyMuPDF从这个bbox提取文本
                                    cell_text = self.extract_cell_text(
                                        pymupdf_page, cell_bbox
                                    )
                                    cell_bbox_found = cell_bbox
                                    break

                            new_row.append(cell_text if cell_text else "")
                            bbox_row.append(cell_bbox_found)
                        table_data.append(new_row)
                        bbox_data.append(bbox_row)

                    # 注释掉：现在嵌套表格识别已经不依赖空列清理
                    # 保留原始的 table_data 和 bbox_data，避免误删除行表头列
                    # table_data, bbox_data, keep_cols = self._clean_spurious_columns(
                    #     table_data, bbox_data, cells
                    # )

                    # 使用嵌套表格处理器进行检测（方案B主判 + 方案A兜底）
                    nested_map = self.nested_handler.detect_and_extract_nested_tables(
                        page, pymupdf_page, table, bbox_data
                    )

                    if table_data:  # 确保表格不为空
                        # 构建结构化表格数据
                        structured_table = self._build_structured_table(
                            table_data=table_data,
                            bbox_data=bbox_data,
                            cells_bbox=cells,
                            page_num=page_num,
                            table_bbox=list(table.bbox),
                            nested_map=nested_map,
                            pymupdf_page=pymupdf_page,
                            detect_header=detect_header,
                            table_uuid=table_uuid,
                            table_count_in_page=table_count_in_page
                        )

                        # 如果table对象有诊断信息（来自crop reextraction），添加到structured_table
                        if hasattr(table, '_diagnostic'):
                            structured_table['_diagnostic'] = table._diagnostic
                            print(f"  [表格 {table_idx + 1}] [诊断信息] 已添加到structured_table")

                        # [TEXT-FALLBACK] 触发条件：左侧缺口很大 或 列索引不从0开始 或 bbox异常偏右
                        try:
                            left_gap = self._left_gap_pt(bbox_data, list(table.bbox))
                        except Exception:
                            left_gap = 0.0

                        # 检查第一列的index
                        first_col_index = structured_table.get("columns", [{}])[0].get("index", 0) if structured_table.get("columns") else 0
                        row_levels = (structured_table.get("header_info", {}) or {}).get("row_levels", 1)

                        # 检查原始table.bbox的x0是否异常偏右（说明pdfplumber漏检了左侧列）
                        orig_bbox_x0 = list(table.bbox)[0]
                        bbox_suspicious = orig_bbox_x0 > 70.0  # 正常页边距通常 < 50pt

                        # 触发条件：
                        # 1. left_gap >= 40pt
                        # 2. first_col_index > 0 (列缺失)
                        # 3. row_levels >= 2 且 left_gap >= 25pt
                        # 4. bbox的x0 > 70pt (pdfplumber原始检测就漏了左侧列)
                        need_fallback = (left_gap >= 40.0) or (first_col_index > 0) or (row_levels >= 2 and left_gap >= 25.0) or bbox_suspicious

                        if need_fallback:
                            print(f"  [TEXT-FALLBACK] 触发：left_gap={left_gap:.1f}pt, first_col_index={first_col_index}, row_levels={row_levels}, bbox_x0={orig_bbox_x0:.1f}")
                            # 注意：text策略可能检测不到目标表格（尤其是多层表头+空列的情况）
                            # 所以如果text失败，我们保留原结果
                            re_struct = self._reextract_with_text_strategy(page, pymupdf_page, list(table.bbox))
                            if re_struct:
                                # 如果重提取得到的左侧缺口更小或列更多，则采用重提取结果
                                try:
                                    re_bbox_data = [[c.get("bbox") for c in r.get("cells", [])] for r in re_struct.get("rows", [])]
                                    re_left_gap = self._left_gap_pt(re_bbox_data, re_struct.get("bbox", list(table.bbox)))
                                except Exception:
                                    re_left_gap = left_gap

                                orig_cols = len(structured_table.get("columns", []))
                                new_cols  = len(re_struct.get("columns", []))

                                better = (re_left_gap + 1e-6 < left_gap - 5.0) or (new_cols > orig_cols)

                                print(f"  [TEXT-FALLBACK] 对比：orig_gap={left_gap:.1f}, new_gap={re_left_gap:.1f}, "
                                      f"orig_cols={orig_cols}, new_cols={new_cols} → 采用{'新结果' if better else '原结果'}")

                                if better:
                                    structured_table = re_struct

                        tables_data.append(structured_table)
                        print(f"  [表格 {table_idx + 1}] [OK] 成功添加到结果列表")

                        # 记录当前表格的列边界（x_coords），用于下一页
                        if x_coords:
                            prev_page_table_x_coords = x_coords
                            print(f"    [列边界记录] 保存当前表格的 {len(x_coords)} 条列边界用于下一页")
                    else:
                        print(f"  [表格 {table_idx + 1}] 跳过: table_data为空")

        doc_pymupdf.close()
        print(f"\n[表格提取] 完成，共提取 {len(tables_data)} 个表格\n")
        return tables_data

    def reextract_with_hints(self,
                            hints_by_page: Dict[int, Dict],
                            original_tables: List[Dict[str, Any]]) -> List[Dict[str, Any]]:
        """
        使用续页hint重新提取指定页面的表格（显式列边界）

        原理：
        - 对命中hint的页面，使用上一页的列边界（col_xs）强制切分
        - 使用 vertical_strategy='explicit' 避免pdfplumber漏检列

        Args:
            hints_by_page: {page_num: {"col_xs": [...], "bbox": [...], "score": ...}}
            original_tables: 第一轮提取的原始表格列表

        Returns:
            更新后的表格列表（替换了重新提取的表格）
        """
        if not hints_by_page:
            return original_tables

        print(f"\n[表格重提取] 开始对 {len(hints_by_page)} 个页面使用显式列边界重提取")

        # 按页分组原始表格
        tables_by_page = {}
        for table in original_tables:
            page = table.get('page', 1)
            if page not in tables_by_page:
                tables_by_page[page] = []
            tables_by_page[page].append(table)

        # 打开PDF
        doc_pymupdf = fitz.open(self.pdf_path)

        with pdfplumber.open(self.pdf_path) as pdf:
            for page_num, hint in hints_by_page.items():
                print(f"\n[页{page_num}] 使用hint重新提取")
                print(f"  来源: 页{hint['source_page']}表{hint['source_table_id']}")
                print(f"  评分: {hint['score']:.2f}")
                print(f"  列边界: {[f'{x:.1f}' for x in hint['col_xs'][:5]]}...")

                # 获取页面
                page = pdf.pages[page_num - 1]
                pymupdf_page = doc_pymupdf[page_num - 1]
                page_height = pymupdf_page.rect.height

                # 使用显式列边界重新查找表格
                col_xs = hint['col_xs']

                # 使用pdfplumber的显式列策略
                table_settings = {
                    "vertical_strategy": "explicit",
                    "explicit_vertical_lines": col_xs,
                    "horizontal_strategy": "lines",  # 使用lines而非lines_strict，更宽松
                    "intersection_x_tolerance": 3,
                    "intersection_y_tolerance": 3
                }

                print(f"  使用设置: {table_settings}")

                # 重新查找表格
                new_tables = page.find_tables(table_settings=table_settings)

                print(f"  重新检测到 {len(new_tables)} 个表格")

                if not new_tables:
                    print(f"  警告: 重提取失败，保留原表格")
                    continue

                # 重新提取表格数据（使用与 extract_tables 相同的逻辑）
                reextracted_tables = []
                for table_idx, table in enumerate(new_tables):
                    table_bbox = list(table.bbox)
                    pdfplumber_data = table.extract()
                    cells = table.cells

                    print(f"  [表格 {table_idx + 1}] bbox: {[f'{x:.1f}' for x in table_bbox]}")
                    print(f"  [表格 {table_idx + 1}] 行数: {len(pdfplumber_data)}")

                    # 构建单元格坐标映射（与extract_tables相同）
                    y_coords = sorted(set([cell[1] for cell in cells] + [cell[3] for cell in cells]))
                    x_coords = sorted(set([cell[0] for cell in cells] + [cell[2] for cell in cells]))

                    # 使用PyMuPDF提取文本（与extract_tables相同）
                    table_data = []
                    bbox_data = []

                    for row_idx, row in enumerate(pdfplumber_data):
                        new_row = []
                        bbox_row = []
                        for col_idx in range(len(row)):
                            cell_text = ""
                            cell_bbox_found = None
                            for cell_bbox in cells:
                                x0, y0, x1, y1 = cell_bbox
                                cell_row = self._find_index(y0, y_coords)
                                cell_col = self._find_index(x0, x_coords)

                                if cell_row == row_idx and cell_col == col_idx:
                                    cell_text = self.extract_cell_text(pymupdf_page, cell_bbox)
                                    cell_bbox_found = cell_bbox
                                    break

                            new_row.append(cell_text if cell_text else "")
                            bbox_row.append(cell_bbox_found)
                        table_data.append(new_row)
                        bbox_data.append(bbox_row)

                    # 检测嵌套表格
                    nested_map = self.nested_handler.detect_and_extract_nested_tables(
                        page, pymupdf_page, table, bbox_data
                    )

                    # 构建结构化表格
                    if table_data:
                        structured_table = self._build_structured_table(
                            table_data=table_data,
                            bbox_data=bbox_data,
                            cells_bbox=cells,
                            page_num=page_num,
                            table_bbox=table_bbox,
                            nested_map=nested_map,
                            pymupdf_page=pymupdf_page
                        )

                        if structured_table:
                            reextracted_tables.append(structured_table)
                            print(f"  [表格 {table_idx + 1}] [OK] 重提取成功")

                # 替换原表格
                if reextracted_tables:
                    # 找到这一页最顶部的表格（min y0）
                    original_top_table = min(tables_by_page.get(page_num, []),
                                            key=lambda t: t.get('bbox', [0,0,0,0])[1],
                                            default=None)

                    if original_top_table and len(reextracted_tables) > 0:
                        # 用重提取的第一个表格替换原表格
                        reextracted_table = reextracted_tables[0]

                        # 保留原表格的ID（用于合并链）
                        original_id = original_top_table.get('id')
                        reextracted_table['id'] = original_id

                        # 替换
                        for i, table in enumerate(original_tables):
                            if table.get('id') == original_id:
                                original_tables[i] = reextracted_table
                                print(f"  [OK] 替换表格 {original_id}")
                                print(f"       原行数: {len(original_top_table.get('rows', []))}")
                                print(f"       新行数: {len(reextracted_table.get('rows', []))}")
                                break

        doc_pymupdf.close()
        print(f"\n[表格重提取] 完成\n")
        return original_tables

    def extract_cell_text(self, pymupdf_page, bbox: tuple, debug: bool = False) -> str:
        """
        使用PyMuPDF从指定边界框提取文本（带页脚过滤）

        Args:
            pymupdf_page: PyMuPDF的page对象
            bbox: 边界框 (x0, y0, x1, y1)
            debug: 是否输出调试信息

        Returns:
            提取的文本内容（已移除换行符和页码）
        """
        # 使用 FooterFilter 提取文本（自动避开页脚区域和页码）
        text = self.footer_filter.extract_cell_text_safe(
            fitz_page=pymupdf_page,
            cell_bbox=bbox,
            debug=debug
        )

        return text

    def get_table_bboxes_per_page(self) -> Dict[int, List[tuple]]:
        """
        获取每页的表格bbox列表（供段落提取器使用）

        Returns:
            {page_num: [bbox1, bbox2, ...]}
        """
        table_bboxes = {}

        with pdfplumber.open(self.pdf_path) as pdf:
            for page_num, page in enumerate(pdf.pages, start=1):
                tables = page.find_tables()
                table_bboxes[page_num] = [table.bbox for table in tables]

        return table_bboxes

    def _clean_spurious_columns(self, table_data: List[List[str]],
                                bbox_data: List[List[tuple]],
                                cells: list) -> Tuple[List[List[str]], List[List[tuple]], List[int]]:
        """
        清理外层表中误吸收的子表列（空列）

        识别逻辑：
        1. 列表头为空字符串
        2. 该列在90%以上的数据行中也为空

        Args:
            table_data: 表格数据（二维数组）
            bbox_data: bbox数据（二维数组）
            cells: 原始cells列表

        Returns:
            (清理后的table_data, 清理后的bbox_data, 保留的列索引列表)
        """
        if not table_data or len(table_data) < 2:
            return table_data, bbox_data, list(range(len(table_data[0]) if table_data else 0))

        num_cols = len(table_data[0])
        num_rows = len(table_data)
        keep_cols = []

        for col_idx in range(num_cols):
            # 获取表头
            header = (table_data[0][col_idx] or "").strip()

            # 统计该列在数据行中非空的数量
            non_empty_count = 0
            for row_idx in range(1, num_rows):
                if row_idx < len(table_data) and col_idx < len(table_data[row_idx]):
                    cell_value = (table_data[row_idx][col_idx] or "").strip()
                    if cell_value:
                        non_empty_count += 1

            # 判断是否保留：有表头 或 多于10%的数据行有值
            threshold = max(1, (num_rows - 1) * 0.1)
            if header or non_empty_count >= threshold:
                keep_cols.append(col_idx)

        # 如果所有列都保留，直接返回
        if len(keep_cols) == num_cols:
            return table_data, bbox_data, keep_cols

        # 重建table_data
        cleaned_table_data = []
        for row in table_data:
            cleaned_row = [row[j] for j in keep_cols if j < len(row)]
            cleaned_table_data.append(cleaned_row)

        # 重建bbox_data
        cleaned_bbox_data = []
        for row in bbox_data:
            cleaned_row = [row[j] for j in keep_cols if j < len(row)]
            cleaned_bbox_data.append(cleaned_row)

        return cleaned_table_data, cleaned_bbox_data, keep_cols

    def _build_structured_table(
        self,
        table_data: List[List[str]],
        bbox_data: List[List[tuple]],
        cells_bbox: list,
        page_num: int,
        table_bbox: list,
        nested_map: Dict[tuple, List[Dict]] = None,
        pymupdf_page = None,
        hint_col_levels: int = None,
        hint_row_levels: int = None,
        detect_header: bool = True,
        table_uuid: str = None,
        table_count_in_page: int = None
    ) -> Dict[str, Any]:
        """
        构建结构化表格数据（支持多层表头 + 延迟表头识别）

        ## 多层表头支持

        ### 输入数据
        - table_data: 原始表格文本数据（二维数组）
        - cells_bbox: pdfplumber的cells列表，包含每个单元格的bbox和合并信息
        - hint_col_levels/hint_row_levels: 可选的手动指定表头层数
        - detect_header: 是否检测表头（默认True）。False时所有行作为数据行，适用于跨页合并场景

        ### 处理流程
        1. **如果 detect_header=False（延迟表头识别模式）**：
           - 跳过表头分析，所有行都作为数据行（rows）
           - columns 为简单占位符（c001, c002, ...）
           - 保留完整的 bbox 信息
           - 适用场景：第一轮提取时，延迟到跨页合并后再分析表头

        2. **如果 detect_header=True（立即表头识别模式）**：
           - 尝试多层表头分析：调用 HeaderAnalyzer.analyze_table_headers()
             * 成功：返回 HeaderModel（包含 col_paths/row_paths）
             * 失败：返回 None，回退到单层表头

        3. **多层表头模式** (_build_table_with_multi_level_headers)：
           - 使用 HeaderModel.col_paths 构建每个数据列的路径
           - 使用 HeaderModel.row_paths 构建每个数据行的路径
           - 跳过表头区域（前col_levels行 + 前row_levels列）
           - 数据单元格的 cellPath 和 rowPath 都是多层列表

        4. **单层表头模式** (_build_table_with_single_level_headers)：
           - 第一行作为列表头
           - 第一列作为行表头
           - cellPath/rowPath 都是单元素列表（保持向后兼容）

        ### 输出格式差异

        **多层表头** (multi_level=True):
        ```json
        {
          "header_info": {
            "col_levels": 2,
            "row_levels": 3,
            "multi_level": true
          },
          "columns": [
            {"name": "每周", "path": ["药物消杀安排", "每周"]},
            {"name": "每月", "path": ["药物消杀安排", "每月"]}
          ],
          "rows": [
            {
              "rowPath": ["1", "卫生间", "蜂蜡"],
              "cells": [
                {
                  "cellPath": ["药物消杀安排", "每周"],
                  "rowPath": ["1", "卫生间", "蜂蜡"],
                  "content": "10%复方三·查斗酮..."
                }
              ]
            }
          ]
        }
        ```

        **单层表头** (multi_level=False):
        ```json
        {
          "header_info": {
            "col_levels": 1,
            "row_levels": 1,
            "multi_level": false
          },
          "columns": [
            {"name": "序号"}
          ],
          "rows": [
            {
              "rowPath": ["1"],
              "cells": [
                {
                  "cellPath": ["序号"],
                  "rowPath": ["1"],
                  "content": "1"
                }
              ]
            }
          ]
        }
        ```

        Args:
            table_data: 表格数据 (二维数组)
            bbox_data: 每个单元格的边界框数据 (二维数组)
            cells_bbox: pdfplumber的cells列表（用于表头分析）
            page_num: 页码
            table_bbox: 表格整体的bbox
            nested_map: 嵌套表格映射
            pymupdf_page: PyMuPDF页面对象
            hint_col_levels: 手动指定列表头层数
            hint_row_levels: 手动指定行表头列数

        Returns:
            结构化表格字典（带 header_info 字段指示多层表头状态）
        """
        if not table_data:
            return {}

        if nested_map is None:
            nested_map = {}

        # ===== 延迟表头识别模式 =====
        if not detect_header:
            # 不进行表头分析，所有行都作为数据行
            # columns 为简单占位符，保留完整 bbox
            return self._build_table_without_header_detection(
                table_data=table_data,
                bbox_data=bbox_data,
                page_num=page_num,
                table_bbox=table_bbox,
                nested_map=nested_map,
                pymupdf_page=pymupdf_page,
                table_uuid=table_uuid,
                table_count_in_page=table_count_in_page
            )

        # ===== 立即表头识别模式（原逻辑）=====

        # 检测单元格的跨列/跨行信息
        span_annotation = self.span_detector.annotate_table_cells(bbox_data, cells_bbox)
        col_x_edges = span_annotation['col_x_edges']
        row_y_edges = span_annotation['row_y_edges']
        cell_spans = span_annotation['cell_spans']

        # 尝试进行多层表头分析
        header_model = None
        try:
            header_model = self.header_analyzer.analyze_table_headers(
                cells_bbox=cells_bbox,
                table_data=table_data,
                pymupdf_page=pymupdf_page,
                hint_col_levels=hint_col_levels,
                hint_row_levels=hint_row_levels
            )

            # 调试：打印表头分析结果（已禁用，避免编码问题）
            # if header_model:
            #     print(f"\n[DEBUG] 表头分析结果 - 页码 {page_num}")
            #     print(f"  col_levels: {header_model.col_levels}, row_levels: {header_model.row_levels}")
        except Exception as e:
            print(f"[INFO] 表头分析失败，使用单层表头: {e}")
            import traceback
            traceback.print_exc()

        # 获取页面高度（用于bbox验证）
        page_height = pymupdf_page.rect.height if pymupdf_page else 842.0

        # TODO: 多层表头分析在某些情况下会导致列缺失问题
        # 问题场景：前2行有大量跨列合并单元格（如"评审标准"横跨多列），
        # 导致误认为只有从第N列开始的列（first_col_index > 0），丢失左侧列
        #
        # 临时解决方案：先尝试多层表头分析，如果发现first_col_index > 0，
        # 则回退到单层表头处理，避免列丢失
        #
        # 长期方案：改进HeaderAnalyzer，正确处理跨列合并的表头
        # 参考文件：app/utils/unTaggedPDF/header_analyzer.py

        # 如果表头分析成功，使用多层路径
        if header_model:
            multi_level_result = self._build_table_with_multi_level_headers(
                table_data=table_data,
                bbox_data=bbox_data,
                page_num=page_num,
                table_bbox=table_bbox,
                nested_map=nested_map,
                header_model=header_model,
                page_height=page_height,
                cells_bbox_orig=cells_bbox,  # 传递原始pdfplumber cells用于bbox修正
                col_x_edges=col_x_edges,  # 列边界坐标
                row_y_edges=row_y_edges,  # 行边界坐标
                cell_spans=cell_spans,  # 单元格跨度信息
                table_uuid=table_uuid,
                table_count_in_page=table_count_in_page
            )

            # 检查是否存在列缺失问题（columns为空 或 first_col_index > 0）
            columns = multi_level_result.get("columns", [])

            # 检查1：columns为空
            if not columns:
                print(f"  [WARNING] 多层表头分析导致所有列丢失 (columns为空)，回退到单层表头处理")
                return self._build_table_with_single_level_headers(
                    table_data=table_data,
                    bbox_data=bbox_data,
                    page_num=page_num,
                    table_bbox=table_bbox,
                    nested_map=nested_map,
                    page_height=page_height,
                    cells_bbox_orig=cells_bbox  # 传递原始pdfplumber cells用于bbox修正
                )

            # 检查2：first_col_index > 0（说明丢失了左侧列）
            first_col_index = columns[0].get("index", 0) if columns else 0
            if first_col_index > 0:
                print(f"  [WARNING] 多层表头分析导致列缺失 (first_col_index={first_col_index})，回退到单层表头处理")
                # 回退到单层表头
                return self._build_table_with_single_level_headers(
                    table_data=table_data,
                    bbox_data=bbox_data,
                    page_num=page_num,
                    table_bbox=table_bbox,
                    nested_map=nested_map,
                    page_height=page_height,
                    cells_bbox_orig=cells_bbox  # 传递原始pdfplumber cells用于bbox修正
                )

            return multi_level_result
        else:
            # 回退到单层表头逻辑
            return self._build_table_with_single_level_headers(
                table_data=table_data,
                bbox_data=bbox_data,
                page_num=page_num,
                table_bbox=table_bbox,
                nested_map=nested_map,
                page_height=page_height,
                cells_bbox_orig=cells_bbox  # 传递原始pdfplumber cells用于bbox修正
            )

    def _build_table_with_multi_level_headers(
        self,
        table_data: List[List[str]],
        bbox_data: List[List[tuple]],
        page_num: int,
        table_bbox: list,
        nested_map: Dict[tuple, List[Dict]],
        header_model,
        page_height: float,
        cells_bbox_orig: list = None,
        col_x_edges: List[float] = None,
        row_y_edges: List[float] = None,
        cell_spans: List[List[Dict]] = None,
        table_uuid: str = None,
        table_count_in_page: int = None
    ) -> Dict[str, Any]:
        """
        使用多层表头模型构建表格

        Args:
            table_data: 表格数据
            bbox_data: bbox数据
            page_num: 页码
            table_bbox: 表格bbox
            nested_map: 嵌套表格映射
            header_model: HeaderModel对象
            page_height: 页面高度
            cells_bbox_orig: pdfplumber原始cells（用于bbox修正）
            col_x_edges: 列边界坐标
            row_y_edges: 行边界坐标
            cell_spans: 单元格跨度信息

        Returns:
            结构化表格字典
        """
        col_levels = header_model.col_levels
        row_levels = header_model.row_levels
        col_paths = header_model.col_paths
        row_paths = header_model.row_paths

        # 1. 构建列定义（使用第一层表头）
        columns = []
        header_row = table_data[0] if table_data else []

        # 数据列从row_levels开始
        for data_col_idx in range(len(col_paths)):
            actual_col_idx = row_levels + data_col_idx
            col_name = header_row[actual_col_idx] if actual_col_idx < len(header_row) else ""

            columns.append({
                "id": f"c{actual_col_idx + 1:03d}",
                "index": actual_col_idx,
                "name": col_name,
                "path": col_paths[data_col_idx]  # 多层路径
            })

        # 2. 构建行数据（从col_levels行之后开始，即数据区）
        rows = []
        data_start_row = col_levels

        for data_row_idx in range(len(row_paths)):
            actual_row_idx = data_start_row + data_row_idx

            # 跳过超出table_data范围的行
            if actual_row_idx >= len(table_data):
                break

            row_id = f"r{actual_row_idx + 1:03d}"
            row_data = table_data[actual_row_idx]

            # 获取该行的多层行路径
            row_path = row_paths[data_row_idx]

            cells = []
            for data_col_idx in range(len(col_paths)):
                actual_col_idx = row_levels + data_col_idx

                # 跳过超出行数据范围的列
                if actual_col_idx >= len(row_data):
                    continue

                col_id = f"c{actual_col_idx + 1:03d}"
                cell_content = row_data[actual_col_idx]

                # 获取该列的多层列路径
                cell_path = col_paths[data_col_idx]

                # 获取单元格的bbox坐标
                cell_bbox = None
                if actual_row_idx < len(bbox_data) and actual_col_idx < len(bbox_data[actual_row_idx]):
                    bbox_tuple = bbox_data[actual_row_idx][actual_col_idx]
                    if bbox_tuple:
                        cell_bbox = list(bbox_tuple)

                # 获取嵌套表格
                nested_here = nested_map.get((actual_row_idx, actual_col_idx), [])

                cell_obj = {
                    "row_id": row_id,
                    "col_id": col_id,
                    "rowPath": row_path,  # 多层行路径
                    "cellPath": cell_path,  # 多层列路径
                    "content": cell_content,
                    "bbox": cell_bbox
                }

                # 添加span信息（如果可用）
                if cell_spans and actual_row_idx < len(cell_spans) and actual_col_idx < len(cell_spans[actual_row_idx]):
                    span_info = cell_spans[actual_row_idx][actual_col_idx]
                    if span_info:
                        cell_obj['start_col'] = span_info.get('start_col')
                        cell_obj['end_col'] = span_info.get('end_col')
                        cell_obj['colspan'] = span_info.get('colspan', 1)
                        cell_obj['start_row'] = span_info.get('start_row')
                        cell_obj['end_row'] = span_info.get('end_row')
                        cell_obj['rowspan'] = span_info.get('rowspan', 1)

                # 只有识别到嵌套表格时才添加 nested_tables 字段
                if nested_here:
                    cell_obj["nested_tables"] = nested_here

                cells.append(cell_obj)

            rows.append({
                "id": row_id,
                "raw_row_id": row_id,  # 原始行ID（用于AI匹配）
                "rowPath": row_path,  # 多层行路径
                "cells": cells
            })

        # 3. 验证并修正table bbox
        # 优先使用pdfplumber原始cells（避免多层表头分析导致的列缺失影响bbox计算）
        # 如果没有原始cells，则使用processed cells作为fallback
        cells_for_validation = cells_bbox_orig if cells_bbox_orig is not None else []
        if not cells_for_validation:
            # Fallback: 收集processed cells
            for row in rows:
                cells_for_validation.extend(row['cells'])

        validated_bbox = validate_and_fix_bbox(table_bbox, cells_for_validation, page_height)

        result = {
            "type": "table",
            "level": 1,
            "parent_table_id": None,
            "page": page_num,
            "bbox": validated_bbox,
            "raw_bbox": table_bbox,  # 保留PDFPlumber原始bbox（用于调试）
            "columns": columns,
            "rows": rows,
            "header_info": {
                "col_levels": col_levels,
                "row_levels": row_levels,
                "multi_level": True
            },
            "method": "hybrid (pdfplumber cells + pymupdf text + multi-level headers)"
        }

        # 添加列边界和行边界（如果可用）
        if col_x_edges:
            result['col_x_edges'] = [round(x, 2) for x in col_x_edges]
        if row_y_edges:
            result['row_y_edges'] = [round(y, 2) for y in row_y_edges]

        # 添加元数据字段（如果提供）
        if table_uuid is not None:
            result["raw_uuid"] = table_uuid
        if table_count_in_page is not None:
            result["tableCountInPage"] = table_count_in_page

        return result

    def _build_table_with_single_level_headers(
        self,
        table_data: List[List[str]],
        bbox_data: List[List[tuple]],
        page_num: int,
        table_bbox: list,
        nested_map: Dict[tuple, List[Dict]],
        page_height: float,
        cells_bbox_orig: list = None,
        table_uuid: str = None,
        table_count_in_page: int = None
    ) -> Dict[str, Any]:
        """
        使用单层表头构建表格（回退逻辑）

        Args:
            table_data: 表格数据
            bbox_data: bbox数据
            page_num: 页码
            table_bbox: 表格bbox
            nested_map: 嵌套表格映射
            page_height: 页面高度
            cells_bbox_orig: pdfplumber原始cells（用于bbox修正）

        Returns:
            结构化表格字典
        """
        # 1. 提取表头（第一行）
        header_row = table_data[0] if table_data else []

        # 2. 构建列定义
        columns = []
        for col_idx, header_text in enumerate(header_row):
            columns.append({
                "id": f"c{col_idx + 1:03d}",
                "index": col_idx,
                "name": header_text
            })

        # 3. 构建行数据（从第二行开始，跳过表头）
        rows = []
        for row_idx, row_data in enumerate(table_data[1:], start=2):
            row_id = f"r{row_idx:03d}"
            row_first_cell = row_data[0] if row_data else ""

            cells = []
            for col_idx, cell_content in enumerate(row_data):
                col_id = f"c{col_idx + 1:03d}"
                col_name = header_row[col_idx] if col_idx < len(header_row) else ""

                # 获取单元格的bbox坐标
                bbox_row_idx = row_idx - 1
                cell_bbox = None
                if bbox_row_idx < len(bbox_data) and col_idx < len(bbox_data[bbox_row_idx]):
                    bbox_tuple = bbox_data[bbox_row_idx][col_idx]
                    if bbox_tuple:
                        cell_bbox = list(bbox_tuple)

                # 获取嵌套表格
                nested_here = nested_map.get((bbox_row_idx, col_idx), [])

                cell_obj = {
                    "row_id": row_id,
                    "col_id": col_id,
                    "rowPath": [row_first_cell] if row_first_cell else [],
                    "cellPath": [col_name] if col_name else [],
                    "content": cell_content,
                    "bbox": cell_bbox
                }

                # 只有识别到嵌套表格时才添加 nested_tables 字段
                if nested_here:
                    cell_obj["nested_tables"] = nested_here

                cells.append(cell_obj)

            rows.append({
                "id": row_id,
                "raw_row_id": row_id,  # 原始行ID（用于AI匹配）
                "rowPath": [row_first_cell] if row_first_cell else [],
                "cells": cells
            })

        # 4. 验证并修正table bbox
        # 优先使用pdfplumber原始cells（避免列缺失影响bbox计算）
        # 如果没有原始cells，则使用processed cells作为fallback
        cells_for_validation = cells_bbox_orig if cells_bbox_orig is not None else []
        if not cells_for_validation:
            # Fallback: 收集processed cells
            for row in rows:
                cells_for_validation.extend(row['cells'])

        validated_bbox = validate_and_fix_bbox(table_bbox, cells_for_validation, page_height)

        result = {
            "type": "table",
            "level": 1,
            "parent_table_id": None,
            "page": page_num,
            "bbox": validated_bbox,
            "raw_bbox": table_bbox,  # 保留PDFPlumber原始bbox（用于调试）
            "columns": columns,
            "rows": rows,
            "header_info": {
                "col_levels": 1,
                "row_levels": 1,
                "multi_level": False
            },
            "method": "hybrid (pdfplumber cells + pymupdf text)"
        }

        # 添加元数据字段（如果提供）
        if table_uuid is not None:
            result["raw_uuid"] = table_uuid
        if table_count_in_page is not None:
            result["tableCountInPage"] = table_count_in_page

        return result

    def _build_table_without_header_detection(
        self,
        table_data: List[List[str]],
        bbox_data: List[List[tuple]],
        page_num: int,
        table_bbox: list,
        nested_map: Dict[tuple, List[Dict]],
        pymupdf_page = None,
        table_uuid: str = None,
        table_count_in_page: int = None
    ) -> Dict[str, Any]:
        """
        延迟表头识别模式：构建表格但不进行表头分析

        所有行都作为数据行（rows），列定义为简单占位符（c001, c002, ...）。
        保留完整的bbox信息，延迟到跨页合并后再分析表头。

        Args:
            table_data: 表格数据
            bbox_data: bbox数据
            page_num: 页码
            table_bbox: 表格bbox
            nested_map: 嵌套表格映射
            pymupdf_page: PyMuPDF页面对象（用于获取页面高度）

        Returns:
            结构化表格字典（所有行都是数据行，无表头分析）
        """
        if not table_data:
            return {}

        # 获取列数（从第一行推断）
        num_cols = len(table_data[0]) if table_data else 0

        # 1. 构建列定义（简单占位符，无实际表头名称）
        columns = []
        for col_idx in range(num_cols):
            columns.append({
                "id": f"c{col_idx + 1:03d}",
                "index": col_idx,
                "name": ""  # 延迟表头识别，名称留空
            })

        # 2. 构建行数据（所有行都是数据行，从第1行开始编号）
        rows = []
        for row_idx, row_data in enumerate(table_data, start=1):
            row_id = f"r{row_idx:03d}"
            row_first_cell = row_data[0] if row_data else ""

            cells = []
            for col_idx, cell_content in enumerate(row_data):
                col_id = f"c{col_idx + 1:03d}"

                # 获取单元格的bbox坐标
                bbox_row_idx = row_idx - 1  # table_data是0-based, row_idx是1-based
                cell_bbox = None
                if bbox_row_idx < len(bbox_data) and col_idx < len(bbox_data[bbox_row_idx]):
                    bbox_tuple = bbox_data[bbox_row_idx][col_idx]
                    if bbox_tuple:
                        cell_bbox = list(bbox_tuple)

                # 获取嵌套表格
                nested_here = nested_map.get((bbox_row_idx, col_idx), [])

                cell_obj = {
                    "row_id": row_id,
                    "col_id": col_id,
                    "rowPath": [row_first_cell] if row_first_cell else [],
                    "cellPath": [col_id],  # 使用col_id作为占位符
                    "content": cell_content,
                    "bbox": cell_bbox
                }

                # 只有识别到嵌套表格时才添加 nested_tables 字段
                if nested_here:
                    cell_obj["nested_tables"] = nested_here

                cells.append(cell_obj)

            rows.append({
                "id": row_id,
                "raw_row_id": row_id,  # 原始行ID（用于AI匹配）
                "rowPath": [row_first_cell] if row_first_cell else [],
                "cells": cells
            })

        # 3. 验证并修正table bbox
        page_height = pymupdf_page.rect.height if pymupdf_page else 842.0
        cells_for_validation = []
        for row in rows:
            cells_for_validation.extend(row['cells'])

        validated_bbox = validate_and_fix_bbox(table_bbox, cells_for_validation, page_height)

        result = {
            "type": "table",
            "level": 1,
            "parent_table_id": None,
            "page": page_num,
            "bbox": validated_bbox,
            "raw_bbox": table_bbox,  # 保留PDFPlumber原始bbox（用于调试）
            "columns": columns,
            "rows": rows,
            "header_info": {
                "col_levels": 0,  # 0表示未识别表头
                "row_levels": 0,
                "multi_level": False,
                "header_detected": False  # 标记表头未识别
            },
            "method": "no_header_detection (delayed)"
        }

        # 添加元数据字段（如果提供）
        if table_uuid is not None:
            result["raw_uuid"] = table_uuid
        if table_count_in_page is not None:
            result["tableCountInPage"] = table_count_in_page

        return result

    def _find_index(self, coord: float, coords_list: list) -> int:
        """
        找到坐标在坐标列表中的索引位置

        Args:
            coord: 要查找的坐标
            coords_list: 已排序的坐标列表

        Returns:
            索引位置
        """
        for i in range(len(coords_list) - 1):
            if coords_list[i] <= coord < coords_list[i + 1]:
                return i
        return len(coords_list) - 2 if coords_list else 0<|MERGE_RESOLUTION|>--- conflicted
+++ resolved
@@ -1,5 +1,5 @@
 """
-表格提取器123
+表格提取器
 专门负责PDF中表格的提取（包括嵌套表格）
 """
 from pathlib import Path
@@ -13,23 +13,13 @@
     from .bbox_utils import rect, contains_with_tol
     from .header_analyzer import HeaderAnalyzer
     from .cell_span_detector import CellSpanDetector
-<<<<<<< HEAD
-    from .crossPageTable.column_boundary_strategy import DEFAULT_STRATEGY
-    from .crossPageTable.reextraction_strategy import DEFAULT_REEXTRACTION_STRATEGY
-=======
     from .footer_filter import FooterFilter, FooterConfig
->>>>>>> cf6b5982
 except ImportError:
     from nested_table_handler import NestedTableHandler
     from bbox_utils import rect, contains_with_tol
     from header_analyzer import HeaderAnalyzer
     from cell_span_detector import CellSpanDetector
-<<<<<<< HEAD
-    from crossPageTable.column_boundary_strategy import DEFAULT_STRATEGY
-    from crossPageTable.reextraction_strategy import DEFAULT_REEXTRACTION_STRATEGY
-=======
     from footer_filter import FooterFilter, FooterConfig
->>>>>>> cf6b5982
 
 
 def validate_and_fix_bbox(table_bbox: list, cells: List[Dict], page_height: float) -> list:
@@ -130,297 +120,9 @@
         # 单元格跨列/跨行检测器
         self.span_detector = CellSpanDetector(tolerance=2.0)
 
-<<<<<<< HEAD
-        # 列边界继承策略（默认：禁用）
-        self.column_inheritance_strategy = DEFAULT_STRATEGY
-        
-        # 重提取策略（默认：保守，缺口>10pt时重提取）
-        self.reextraction_strategy = DEFAULT_REEXTRACTION_STRATEGY
-
-        # 缓存每页的垂直线（用于完整列边界检测）
-        self._page_vertical_lines_cache = {}
-
-    # ==================== PyMuPDF + PDFPlumber 协同列边界检测 ====================
-
-    def _detect_full_vertical_lines_pymupdf(self, pymupdf_page, page_num: int) -> List[float]:
-        """
-        使用 PyMuPDF 的 get_drawings() 检测页面中的所有垂直线（过滤表格区域）
-
-        ## 核心逻辑
-
-        ### 1. 收集垂直线段
-        遍历 `get_drawings()` 返回的所有图形对象：
-        - **'l' 类型（线段）**：直接判断 |p1.x - p2.x| < 2
-        - **'re' 类型（矩形）**：判断 width < 2 且 height > 10
-          * PDF可能使用细矩形绘制线条
-          * 添加这个支持解决了部分垂直线检测失败的问题
-
-        ### 2. 按x坐标分组并计算总长度
-        ```python
-        v_lines_segments = {
-            33.6: [(100, 200), (300, 500)],  # 总长度 = 300pt
-            99.0: [(100, 800)],              # 总长度 = 700pt
-        }
-        ```
-
-        ### 3. 过滤条件：总长度 > 300pt
-        **设计思路**：
-        - 表格的列边界通常贯穿整个表格高度（几百pt）
-        - 装饰性短线通常 < 100pt
-        - 300pt 阈值可以有效过滤装饰线，保留列边界
-
-        **已知问题**：
-        ⚠️ 对于有子列的表格（如页面5），会检测到所有子列的垂直线
-        - 页面5：检测到8条线（7列），包含子列
-        - 页面6-8：检测到6条线（5列），仅主列
-        
-        **可能的改进方向**：
-        1. 根据线段的连续性判断（是否跨越多行）
-        2. 根据线段与其他线的交点数量判断（主列 vs 子列）
-        3. 提高阈值到 500pt（更保守，但可能漏检短表格）
-
-        ### 4. 缓存机制
-        使用 `_page_vertical_lines_cache` 避免重复检测
-
-        ## 改进历史
-
-        **2025-10-30**：
-        - 添加矩形('re')类型支持
-        - 简化过滤逻辑：从复杂多条件 → 单一总长度阈值
-        - 解决页面6左侧列缺失问题
-
-        Args:
-            pymupdf_page: PyMuPDF 页面对象
-            page_num: 页码（用于缓存和日志）
-
-        Returns:
-            排序后的垂直线x坐标列表（总长度>300pt的线）
-            
-        Example:
-            >>> lines = self._detect_full_vertical_lines_pymupdf(page, 5)
-            >>> print(lines)
-            [33.6, 86.4, 99.0, 231.1, 297.7, 429.1, 495.1, 561.1]
-            # 8条线 = 7列（页面5有子列）
-        """
-        # 检查缓存
-        if page_num in self._page_vertical_lines_cache:
-            return self._page_vertical_lines_cache[page_num]
-
-        # 收集垂直线段信息：{x: [(y0, y1), ...]}
-        v_lines_segments = {}
-
-        try:
-            # 获取所有绘图对象
-            drawings = pymupdf_page.get_drawings()
-
-            for drawing in drawings:
-                for item in drawing['items']:
-                    # 'l' 表示线段
-                    if item[0] == 'l':
-                        p1, p2 = item[1], item[2]
-
-                        # 判断是否为垂直线（允许2个单位的误差）
-                        if abs(p1.x - p2.x) < 2:
-                            x = round(p1.x, 1)  # 四舍五入到0.1
-                            y0, y1 = min(p1.y, p2.y), max(p1.y, p2.y)
-
-                            if x not in v_lines_segments:
-                                v_lines_segments[x] = []
-                            v_lines_segments[x].append((y0, y1))
-
-                    # 're' 表示矩形（PDF可能使用细矩形绘制线条）
-                    elif item[0] == 're':
-                        rect = item[1]  # fitz.Rect对象
-
-                        # 判断是否为垂直线（宽度很小的细矩形）
-                        width = abs(rect.x1 - rect.x0)
-                        height = abs(rect.y1 - rect.y0)
-
-                        # 如果宽度 < 2pt 且高度 > 10pt，认为是垂直线
-                        if width < 2 and height > 10:
-                            x = round((rect.x0 + rect.x1) / 2, 1)  # 取中点
-                            y0, y1 = min(rect.y0, rect.y1), max(rect.y0, rect.y1)
-
-                            if x not in v_lines_segments:
-                                v_lines_segments[x] = []
-                            v_lines_segments[x].append((y0, y1))
-
-            # 过滤：只保留总长度 > 300pt 的垂直线（表格相关的长线）
-            # 这样可以过滤掉短装饰线条，同时保留有效的列边界
-            table_v_lines = []
-
-            for x, segments in v_lines_segments.items():
-                # 计算总长度
-                total_length = sum(y1 - y0 for y0, y1 in segments)
-
-                # 保留条件：总长度 > 300pt
-                # 这个阈值可以过滤掉大部分非表格线条，同时保留所有有效的列边界
-                if total_length > 300:
-                    table_v_lines.append(x)
-
-            # 排序并缓存
-            result = sorted(table_v_lines)
-            self._page_vertical_lines_cache[page_num] = result
-
-            if result:
-                print(f"  [PyMuPDF列检测] 页{page_num+1}: 检测到 {len(result)} 条表格垂直线")
-                print(f"    前10条: {[f'{x:.1f}' for x in result[:10]]}")
-
-            return result
-
-        except Exception as e:
-            print(f"  [PyMuPDF列检测] 页{page_num+1}: 检测失败: {e}")
-            return []
-
-    def _detect_full_horizontal_lines_pymupdf(self, pymupdf_page, page_num: int) -> List[float]:
-        """
-        使用 PyMuPDF 的 get_drawings() 检测页面中的所有水平线（过滤表格区域）
-
-        ## 核心逻辑
-
-        与垂直线检测类似，但判断条件相反：
-        - **'l' 类型**：|p1.y - p2.y| < 2（水平线）
-        - **'re' 类型**：height < 2 且 width > 10（水平细矩形）
-        
-        **过滤条件**：总长度 > 200pt
-        - 比垂直线阈值低（300pt），因为单行可能较短
-        - 例如：表格最后一行可能只有200pt宽
-
-        ## 用途
-
-        配合垂直线使用 **S1策略（explicit V+H）** 强制形成完整网格：
-        ```python
-        # 页面6重提取示例
-        vertical_lines = [33.6, 99.0, 231.1, 429.1, 495.1, 561.1]  # 6条
-        horizontal_lines = [394.3, 548.5]  # 2条
-        
-        # pdfplumber会在交点处形成单元格网格
-        # 网格 = (6-1) x (2-1) = 5列 x 1行
-        ```
-
-        ## 成功案例
-
-        **页面6-8左侧列修复**：
-        - 原始pdfplumber检测：bbox从99.0开始（缺失左侧列）
-        - PyMuPDF检测：发现完整的6条垂直线 + 2-4条水平线
-        - S1策略重提取：成功从33.6开始（完整5列）
-
-        Args:
-            pymupdf_page: PyMuPDF 页面对象
-            page_num: 页码（用于日志）
-
-        Returns:
-            排序后的水平线y坐标列表（总长度>200pt的线）
-            
-        Example:
-            >>> h_lines = self._detect_full_horizontal_lines_pymupdf(page, 6)
-            >>> print(h_lines)
-            [28.8, 394.3, 548.5, 702.8]
-            # 4条线，crop后使用[394.3, 548.5]（2条）
-        """
-        # 收集水平线段信息：{y: [(x0, x1), ...]}
-        h_lines_segments = {}
-
-        try:
-            # 获取所有绘图对象
-            drawings = pymupdf_page.get_drawings()
-
-            for drawing in drawings:
-                for item in drawing['items']:
-                    # 'l' 表示线段
-                    if item[0] == 'l':
-                        p1, p2 = item[1], item[2]
-
-                        # 判断是否为水平线（允许2个单位的误差）
-                        if abs(p1.y - p2.y) < 2:
-                            y = round(p1.y, 1)  # 四舍五入到0.1
-                            x0, x1 = min(p1.x, p2.x), max(p1.x, p2.x)
-
-                            if y not in h_lines_segments:
-                                h_lines_segments[y] = []
-                            h_lines_segments[y].append((x0, x1))
-
-                    # 're' 表示矩形（PDF可能使用细矩形绘制线条）
-                    elif item[0] == 're':
-                        rect = item[1]  # fitz.Rect对象
-
-                        # 判断是否为水平线（高度很小的细矩形）
-                        width = abs(rect.x1 - rect.x0)
-                        height = abs(rect.y1 - rect.y0)
-
-                        # 如果高度 < 2pt 且宽度 > 10pt，认为是水平线
-                        if height < 2 and width > 10:
-                            y = round((rect.y0 + rect.y1) / 2, 1)  # 取中点
-                            x0, x1 = min(rect.x0, rect.x1), max(rect.x0, rect.x1)
-
-                            if y not in h_lines_segments:
-                                h_lines_segments[y] = []
-                            h_lines_segments[y].append((x0, x1))
-
-            # 过滤：只保留总长度 > 200pt 的水平线（表格相关的长线）
-            # 水平线阈值比垂直线低,因为单行可能较短
-            table_h_lines = []
-
-            for y, segments in h_lines_segments.items():
-                # 计算总长度
-                total_length = sum(x1 - x0 for x0, x1 in segments)
-
-                # 保留条件：总长度 > 200pt
-                if total_length > 200:
-                    table_h_lines.append(y)
-
-            # 排序
-            result = sorted(table_h_lines)
-
-            if result:
-                print(f"  [PyMuPDF行检测] 页{page_num+1}: 检测到 {len(result)} 条表格水平线")
-                print(f"    前10条: {[f'{y:.1f}' for y in result[:10]]}")
-
-            return result
-
-        except Exception as e:
-            print(f"  [PyMuPDF行检测] 页{page_num+1}: 检测失败: {e}")
-            return []
-
-    def _merge_vertical_lines_with_prev_table(
-        self,
-        pymupdf_v_lines: List[float],
-        prev_table_v_lines: List[float],
-        tolerance: float = 5.0
-    ) -> List[float]:
-        """
-        合并当前页的垂直线和前一页表格的列边界
-
-        如果当前页缺失某些列边界（如左侧第一列），从前一页补充
-
-        Args:
-            pymupdf_v_lines: 当前页 PyMuPDF 检测的垂直线
-            prev_table_v_lines: 前一页表格的列边界
-            tolerance: 判断两条线是否为同一条的容差
-
-        Returns:
-            合并后的垂直线列表
-        """
-        if not prev_table_v_lines:
-            return pymupdf_v_lines
-
-        # 找出前一页有但当前页缺失的列边界
-        missing_lines = []
-        for prev_x in prev_table_v_lines:
-            # 检查是否在当前页的垂直线中存在
-            found = any(abs(prev_x - curr_x) < tolerance for curr_x in pymupdf_v_lines)
-            if not found:
-                missing_lines.append(prev_x)
-                print(f"    [列边界补充] 从前页补充缺失的列边界: x={prev_x:.1f}")
-
-        # 合并并排序
-        all_lines = sorted(list(set(pymupdf_v_lines + missing_lines)))
-        return all_lines
-=======
         # 页脚/页码过滤器
         # TODO: 页脚安全区固定30pt，后续需支持动态检测（FooterConfig mode="auto"）
         self.footer_filter = FooterFilter(FooterConfig(mode="fixed", fixed_points=30.0))
->>>>>>> cf6b5982
 
     # ==================== TEXT-FALLBACK 辅助方法 ====================
 
@@ -547,102 +249,12 @@
         - pdfplumber: 识别表格结构和单元格位置
         - PyMuPDF: 从单元格坐标提取文本内容（避免字符重复）
 
-        ## 核心流程
-
-        ### 1. 列边界检测（每页独立）
-        - 使用 PyMuPDF.get_drawings() 检测页面中的垂直线
-        - 过滤条件：总长度 > 300pt 的垂直线（过滤装饰线）
-        - 支持线段('l')和矩形('re')两种类型
-
-        ### 2. 列边界继承策略（2025-10-30 重构）
-        **当前策略**: DisabledInheritanceStrategy（完全不继承前页列边界）
-        
-        **背景问题**：
-        - 之前的逻辑：无条件继承前页列边界
-        - 导致问题：页面5的10条线（9列）被继承到页面6-8，但实际只需6条线（5列）
-        - 解决方案：提取为策略模式，默认禁用继承
-
-        **策略模式设计**：
-        - 位置：`crossPageTable/column_boundary_strategy.py`
-        - 可选策略：
-          * DisabledInheritanceStrategy（当前）：完全不继承
-          * ConservativeInheritanceStrategy：只继承列数相似的页面
-          * SmartInheritanceStrategy（待扩展）：基于bbox/内容智能判断
-        
-        **已知问题**：
-        ⚠️ 禁用继承后，页面6-8列数正确（5列），但可能影响真正需要跨页表格的场景
-
-        ### 3. 左侧列缺失检测与重提取（crop + explicit lines）
-        **触发条件**：
-        - detected_left（PyMuPDF检测的最左边界）< table_left（pdfplumber检测的最左边界）
-        - 缺口 > 10pt
-
-        **重提取策略**（三级fallback）：
-        - S1（优先）：explicit vertical lines + explicit horizontal lines（完整网格）
-        - S2（次选）：explicit vertical lines + 最小2条水平线（上下边界）
-        - S3（保底）：explicit vertical lines + text horizontal strategy
-
-        **成功案例**：
-        - 页面6-8：检测到左侧缺失65.4pt，S1策略成功修复
-        - 修复前：bbox从99.0开始（缺失左侧列）
-        - 修复后：bbox从33.6开始（完整5列）
-
-        ### 4. 诊断元数据
-        重提取成功的表格会附加 `_diagnostic` 字段到raw.json：
-        ```json
-        {
-          "reextraction_applied": true,
-          "strategy_used": "S1 (explicit V+H)",
-          "original_bbox": [99.0, 28.8, 561.1, 702.8],
-          "new_bbox": [33.6, 394.3, 561.1, 548.5],
-          "detected_v_lines_range": [33.6, 561.1],
-          "detected_v_lines_count": 6,
-          "detected_h_lines_count": 2,
-          "left_gap_fixed": 65.4
-        }
-        ```
-
-        ## 当前验证结果（2025-10-30）
-
-        ### 测试文件：国土空间规划实施监测网络建设项目.pdf
-        
-        **页面5**：
-        - 检测到8条垂直线（7列）
-        - 原因：页面5本身有子列结构
-        
-        **页面6-8**（关闭继承后）：
-        - 检测到6条垂直线（5列）✓
-        - 不再继承页面5的额外列
-        - S1策略成功修复左侧列缺失
-        - 行数正常：页6=1行，页7=3行，页8=2行
-
-        ## 待讨论问题
-
-        1. **列数不一致**：
-           - 页面5：7列（有子列）
-           - 页面6-8：5列（主列）
-           - 是否需要跨页合并？还是应该各自独立？
-
-        2. **列继承策略选择**：
-           - 当前：完全禁用继承（保守）
-           - 是否需要ConservativeInheritanceStrategy（只继承列数相似的）？
-           - 何时需要继承？判断条件是什么？
-
-        3. **表头识别**：
-           - 延迟表头识别（detect_header=False）配合跨页合并
-           - 合并后统一识别表头
-           - 是否存在表头被误识别为数据行的情况？
-
         Args:
             detect_header: 是否检测表头（默认True）。
                           False时使用延迟表头识别模式，适用于跨页合并场景。
 
         Returns:
-            提取的表格列表，每个表格包含：
-            - columns: 列定义
-            - rows: 数据行
-            - bbox: 表格边界框
-            - _diagnostic (可选): 重提取诊断信息
+            提取的表格列表
         """
         import uuid
 
@@ -652,10 +264,6 @@
         doc_pymupdf = fitz.open(self.pdf_path)
 
         print(f"\n[表格提取] 开始提取PDF: {self.pdf_path.name}")
-
-        # 用于跨页表格的列边界传递
-        prev_page_vertical_lines = None
-        prev_page_table_x_coords = None  # 上一页表格的实际列边界
 
         with pdfplumber.open(self.pdf_path) as pdf:
             print(f"[表格提取] PDF总页数: {len(pdf.pages)}")
@@ -664,251 +272,20 @@
                 # 获取PyMuPDF的对应页面
                 pymupdf_page = doc_pymupdf[page_num - 1]
 
-                # 使用PyMuPDF检测完整的垂直线边界
-                pymupdf_v_lines = self._detect_full_vertical_lines_pymupdf(pymupdf_page, page_num - 1)
-
-                # 使用列边界继承策略决定是否继承前页列边界
-                # 默认策略：DisabledInheritanceStrategy（完全不继承）
-                prev_lines = prev_page_vertical_lines or prev_page_table_x_coords
-                
-                if self.column_inheritance_strategy.should_inherit(
-                    current_page_lines=pymupdf_v_lines,
-                    prev_page_lines=prev_lines,
-                    context={'page_num': page_num}
-                ):
-                    merged_v_lines = self.column_inheritance_strategy.merge_lines(
-                        current_page_lines=pymupdf_v_lines,
-                        prev_page_lines=prev_lines,
-                        context={'page_num': page_num}
-                    )
-                    print(f"    [列继承策略] 应用策略: {type(self.column_inheritance_strategy).__name__}")
-                else:
-                    merged_v_lines = pymupdf_v_lines
-                    print(f"    [列继承策略] 不继承前页列边界 (策略: {type(self.column_inheritance_strategy).__name__})")
-
-                # 使用pdfplumber找到表格
+                # 使用pdfplumber找到表格（只使用lines策略，不回退到text）
                 table_settings = {
+                    "vertical_strategy": "lines",
                     "horizontal_strategy": "lines",
                     "intersection_x_tolerance": 3,
                     "intersection_y_tolerance": 3
                 }
-
-                # 如果检测到垂直线，使用explicit策略；否则使用lines策略
-                if merged_v_lines and len(merged_v_lines) >= 2:
-                    table_settings["vertical_strategy"] = "explicit"
-                    table_settings["explicit_vertical_lines"] = merged_v_lines
-                    print(f"  [列边界检测] 使用PyMuPDF检测到 {len(merged_v_lines)} 条垂直线")
-                else:
-                    table_settings["vertical_strategy"] = "lines"
-                    print(f"  [列边界检测] 未检测到垂直线，使用lines策略")
-
                 tables = page.find_tables(table_settings=table_settings)
 
                 print(f"\n[表格提取] 页码 {page_num}: 检测到 {len(tables)} 个表格")
-
-                # 记录当前页的列边界，用于下一页
-                if merged_v_lines:
-                    prev_page_vertical_lines = merged_v_lines
 
                 # 不再回退到默认策略（text不准确）
                 # if not tables:
                 #     tables = page.find_tables()
-
-                # ===== 新增：table_regions 重提取逻辑 =====
-                # 检测pdfplumber是否遗漏了左侧或右侧的列（通过对比检测到的垂直线和表格bbox）
-                # 如果发现缺失，使用 table_regions 参数强制在完整区域内重新提取
-                tables_list = list(tables)  # 转换为列表以便替换
-
-                for table_idx, table in enumerate(tables_list):
-                    need_region_reextract = False
-                    table_region = None
-
-                    if merged_v_lines and len(merged_v_lines) >= 2:
-                        # 获取检测到的垂直线范围
-                        detected_left = min(merged_v_lines)
-                        detected_right = max(merged_v_lines)
-
-                        # 获取pdfplumber检测到的表格范围
-                        table_left = table.bbox[0]
-                        table_right = table.bbox[2]
-
-                        # 使用重提取策略判断是否需要重提取
-                        need_region_reextract = self.reextraction_strategy.should_reextract(
-                            detected_left=detected_left,
-                            detected_right=detected_right,
-                            table_left=table_left,
-                            table_right=table_right,
-                            context={
-                                'page_num': page_num,
-                                'table_idx': table_idx
-                            }
-                        )
-                        
-                        if need_region_reextract:
-                            # 计算缺口信息（用于日志）
-                            left_gap = table_left - detected_left
-                            right_gap = detected_right - table_right
-                            
-                            if left_gap > 10:
-                                print(f"  [表格 {table_idx + 1}] [列边界诊断] 检测到左侧缺失: detected_left={detected_left:.1f}, table_left={table_left:.1f}, gap={left_gap:.1f}pt")
-                            if right_gap > 10:
-                                print(f"  [表格 {table_idx + 1}] [列边界诊断] 检测到右侧缺失: detected_right={detected_right:.1f}, table_right={table_right:.1f}, gap={right_gap:.1f}pt")
-                            
-                            print(f"  [表格 {table_idx + 1}] [重提取策略] {type(self.reextraction_strategy).__name__} → 触发重提取")
-                        else:
-                            print(f"  [表格 {table_idx + 1}] [重提取策略] {type(self.reextraction_strategy).__name__} → 不重提取")
-
-                        # 如果需要重提取，使用显式垂直线 + 显式水平线策略（纯几何路线）
-                        if need_region_reextract:
-                            # 构建完整的表格区域（使用检测到的垂直线范围 + 表格的垂直范围）
-                            crop_region = (
-                                detected_left,       # 使用检测到的最左边界
-                                table.bbox[1],       # 保留表格的顶部边界
-                                detected_right,      # 使用检测到的最右边界
-                                table.bbox[3]        # 保留表格的底部边界
-                            )
-
-                            print(f"  [表格 {table_idx + 1}] [显式行列重提取] 使用区域: [{crop_region[0]:.1f}, {crop_region[1]:.1f}, {crop_region[2]:.1f}, {crop_region[3]:.1f}]")
-
-                            # 检测水平线（在crop区域内）
-                            pymupdf_h_lines = self._detect_full_horizontal_lines_pymupdf(pymupdf_page, page_num - 1)
-
-                            # 过滤：只保留在crop区域内的水平线
-                            crop_h_lines = [y for y in pymupdf_h_lines if crop_region[1] <= y <= crop_region[3]]
-
-                            print(f"  [表格 {table_idx + 1}] [水平线检测] 区域内检测到 {len(crop_h_lines)} 条水平线")
-                            if crop_h_lines:
-                                print(f"    水平线y坐标: {[f'{y:.1f}' for y in crop_h_lines[:10]]}")
-
-                            # 获取启用的fallback策略列表
-                            enabled_strategies = self.reextraction_strategy.get_fallback_strategies()
-                            
-                            # 策略S1：显式垂直线 + 显式水平线（完整网格）
-                            reextracted_table = None
-                            strategy_used = None
-
-                            if 'S1' in enabled_strategies and len(crop_h_lines) >= 2:
-                                # S1: 完整网格策略
-                                print(f"  [表格 {table_idx + 1}] [策略S1] 尝试：显式垂直线 ({len(merged_v_lines)}条) + 显式水平线 ({len(crop_h_lines)}条)")
-
-                                try:
-                                    cropped_page = page.crop(crop_region)
-                                    reextracted_tables = cropped_page.find_tables(table_settings={
-                                        'vertical_strategy': 'explicit',
-                                        'explicit_vertical_lines': merged_v_lines,
-                                        'horizontal_strategy': 'explicit',
-                                        'explicit_horizontal_lines': crop_h_lines,
-                                        'intersection_x_tolerance': 3,
-                                        'intersection_y_tolerance': 3
-                                    })
-
-                                    if reextracted_tables and len(reextracted_tables) > 0:
-                                        reextracted_table = reextracted_tables[0]
-                                        strategy_used = "S1 (explicit V+H)"
-                                        print(f"  [表格 {table_idx + 1}] [策略S1] 成功")
-                                    else:
-                                        print(f"  [表格 {table_idx + 1}] [策略S1] 未检测到表格")
-                                except Exception as e:
-                                    print(f"  [表格 {table_idx + 1}] [策略S1] 失败: {e}")
-
-                            # 策略S2：显式垂直线 + 最小2条水平线（上下边界）
-                            if 'S2' in enabled_strategies and not reextracted_table and len(crop_h_lines) >= 2:
-                                print(f"  [表格 {table_idx + 1}] [策略S2] 尝试：显式垂直线 + 最小水平线（上下边界）")
-
-                                # 只使用顶部和底部的水平线
-                                minimal_h_lines = [min(crop_h_lines), max(crop_h_lines)]
-                                print(f"    使用水平线: {[f'{y:.1f}' for y in minimal_h_lines]}")
-
-                                try:
-                                    cropped_page = page.crop(crop_region)
-                                    reextracted_tables = cropped_page.find_tables(table_settings={
-                                        'vertical_strategy': 'explicit',
-                                        'explicit_vertical_lines': merged_v_lines,
-                                        'horizontal_strategy': 'explicit',
-                                        'explicit_horizontal_lines': minimal_h_lines,
-                                        'intersection_x_tolerance': 3,
-                                        'intersection_y_tolerance': 3
-                                    })
-
-                                    if reextracted_tables and len(reextracted_tables) > 0:
-                                        reextracted_table = reextracted_tables[0]
-                                        strategy_used = "S2 (explicit V + minimal H)"
-                                        print(f"  [表格 {table_idx + 1}] [策略S2] 成功")
-                                    else:
-                                        print(f"  [表格 {table_idx + 1}] [策略S2] 未检测到表格")
-                                except Exception as e:
-                                    print(f"  [表格 {table_idx + 1}] [策略S2] 失败: {e}")
-
-                            # 策略S3：显式垂直线 + text水平策略
-                            if 'S3' in enabled_strategies and not reextracted_table:
-                                print(f"  [表格 {table_idx + 1}] [策略S3] 尝试：显式垂直线 + text水平策略")
-
-                                try:
-                                    cropped_page = page.crop(crop_region)
-                                    reextracted_tables = cropped_page.find_tables(table_settings={
-                                        'vertical_strategy': 'explicit',
-                                        'explicit_vertical_lines': merged_v_lines,
-                                        'horizontal_strategy': 'text',
-                                        'text_y_tolerance': 3,
-                                        'intersection_x_tolerance': 3,
-                                        'intersection_y_tolerance': 3
-                                    })
-
-                                    if reextracted_tables and len(reextracted_tables) > 0:
-                                        reextracted_table = reextracted_tables[0]
-                                        strategy_used = "S3 (explicit V + text H)"
-                                        print(f"  [表格 {table_idx + 1}] [策略S3] OK 成功")
-                                    else:
-                                        print(f"  [表格 {table_idx + 1}] [策略S3] ERROR 未检测到表格")
-                                except Exception as e:
-                                    print(f"  [表格 {table_idx + 1}] [策略S3] ERROR 失败: {e}")
-
-                            # 检查重提取结果
-                            if reextracted_table:
-                                new_bbox = list(reextracted_table.bbox)
-                                new_left = new_bbox[0]
-                                new_right = new_bbox[2]
-
-                                print(f"  [表格 {table_idx + 1}] [重提取结果] 策略: {strategy_used}")
-                                print(f"  [表格 {table_idx + 1}] [重提取结果] 新bbox: [{new_bbox[0]:.1f}, {new_bbox[1]:.1f}, {new_bbox[2]:.1f}, {new_bbox[3]:.1f}]")
-
-                                # 检查重提取是否改善了问题
-                                improved = False
-                                if left_gap > 10 and abs(new_left - detected_left) < 5:
-                                    print(f"  [表格 {table_idx + 1}] [重提取结果] OK 修复了左侧缺失 (new_left={new_left:.1f})")
-                                    improved = True
-                                if right_gap > 10 and abs(new_right - detected_right) < 5:
-                                    print(f"  [表格 {table_idx + 1}] [重提取结果] OK 修复了右侧缺失 (new_right={new_right:.1f})")
-                                    improved = True
-
-                                if improved:
-                                    # 准备诊断元数据（稍后传递给 _build_structured_table）
-                                    diagnostic_info = {
-                                        'reextraction_applied': True,
-                                        'strategy_used': strategy_used,
-                                        'original_bbox': list(table.bbox),
-                                        'new_bbox': new_bbox,
-                                        'detected_v_lines_range': [detected_left, detected_right],
-                                        'detected_v_lines_count': len(merged_v_lines),
-                                        'detected_h_lines_count': len(crop_h_lines),
-                                        'left_gap_fixed': left_gap if left_gap > 10 else 0,
-                                        'right_gap_fixed': right_gap if right_gap > 10 else 0
-                                    }
-
-                                    # 将诊断信息附加到表格对象（使用自定义属性）
-                                    reextracted_table._diagnostic = diagnostic_info
-
-                                    # 替换原表格
-                                    tables_list[table_idx] = reextracted_table
-                                    print(f"  [表格 {table_idx + 1}] [重提取结果] OK 采用重提取结果")
-                                else:
-                                    print(f"  [表格 {table_idx + 1}] [重提取结果] ERROR 未改善，保留原结果")
-                            else:
-                                print(f"  [表格 {table_idx + 1}] [重提取结果] ERROR 所有策略均失败，保留原结果")
-
-                # 使用可能已更新的表格列表
-                tables = tables_list
-                # ===== table_regions 重提取逻辑结束 =====
 
                 for table_idx, table in enumerate(tables):
                     # 生成表格元数据
@@ -989,11 +366,6 @@
                             table_count_in_page=table_count_in_page
                         )
 
-                        # 如果table对象有诊断信息（来自crop reextraction），添加到structured_table
-                        if hasattr(table, '_diagnostic'):
-                            structured_table['_diagnostic'] = table._diagnostic
-                            print(f"  [表格 {table_idx + 1}] [诊断信息] 已添加到structured_table")
-
                         # [TEXT-FALLBACK] 触发条件：左侧缺口很大 或 列索引不从0开始 或 bbox异常偏右
                         try:
                             left_gap = self._left_gap_pt(bbox_data, list(table.bbox))
@@ -1041,11 +413,6 @@
 
                         tables_data.append(structured_table)
                         print(f"  [表格 {table_idx + 1}] [OK] 成功添加到结果列表")
-
-                        # 记录当前表格的列边界（x_coords），用于下一页
-                        if x_coords:
-                            prev_page_table_x_coords = x_coords
-                            print(f"    [列边界记录] 保存当前表格的 {len(x_coords)} 条列边界用于下一页")
                     else:
                         print(f"  [表格 {table_idx + 1}] 跳过: table_data为空")
 
@@ -1105,9 +472,7 @@
                 table_settings = {
                     "vertical_strategy": "explicit",
                     "explicit_vertical_lines": col_xs,
-                    "horizontal_strategy": "lines",  # 使用lines而非lines_strict，更宽松
-                    "intersection_x_tolerance": 3,
-                    "intersection_y_tolerance": 3
+                    "horizontal_strategy": "lines_strict",  # 或 "text"
                 }
 
                 print(f"  使用设置: {table_settings}")
@@ -1464,10 +829,15 @@
                 hint_row_levels=hint_row_levels
             )
 
-            # 调试：打印表头分析结果（已禁用，避免编码问题）
-            # if header_model:
-            #     print(f"\n[DEBUG] 表头分析结果 - 页码 {page_num}")
-            #     print(f"  col_levels: {header_model.col_levels}, row_levels: {header_model.row_levels}")
+            # 调试：打印表头分析结果
+            if header_model:
+                print(f"\n[DEBUG] 表头分析结果 - 页码 {page_num}")
+                print(f"  col_levels: {header_model.col_levels}, row_levels: {header_model.row_levels}")
+                print(f"  table_data 前3行前3列:")
+                for i in range(min(3, len(table_data))):
+                    print(f"    行{i}: {table_data[i][:3] if len(table_data[i]) >= 3 else table_data[i]}")
+                print(f"  row_paths (前5个): {header_model.row_paths[:5]}")
+                print(f"  col_paths (前3个): {header_model.col_paths[:3]}")
         except Exception as e:
             print(f"[INFO] 表头分析失败，使用单层表头: {e}")
             import traceback

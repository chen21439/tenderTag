--- conflicted
+++ resolved
@@ -574,191 +574,6 @@
                 for _ in range(expected_count)
             ]
 
-<<<<<<< HEAD
-    def analyze_raw_json_with_hints(
-        self,
-        raw_json_data: Dict[str, Any],
-        hints_by_page: Dict[int, Dict]
-    ) -> Dict[str, Any]:
-        """
-        分析 raw.json 数据，使用 AI 判断有 hint 的单元格是否应该合并
-
-        Args:
-            raw_json_data: raw.json 的数据（包含所有表格）
-            hints_by_page: 续页 hint 信息
-
-        Returns:
-            分析结果，包含每个单元格对的判断
-        """
-        results = {
-            "total_cell_pairs": 0,
-            "classified_pairs": [],
-            "summary": {
-                "should_merge": 0,
-                "should_not_merge": 0,
-                "errors": 0
-            }
-        }
-
-        tables = raw_json_data.get('tables', [])
-        if not tables:
-            return results
-
-        # 按页码分组表格
-        tables_by_page = {}
-        for table in tables:
-            page = table.get('page', 1)
-            if page not in tables_by_page:
-                tables_by_page[page] = []
-            tables_by_page[page].append(table)
-
-        # 遍历有 hint 的页面
-        for next_page, hint in hints_by_page.items():
-            if next_page not in tables_by_page:
-                continue
-
-            prev_page = next_page - 1
-            if prev_page not in tables_by_page:
-                continue
-
-            prev_tables = tables_by_page[prev_page]
-            next_tables = tables_by_page[next_page]
-
-            # 获取上页最后一张表和下一页第一张表
-            if not prev_tables or not next_tables:
-                continue
-
-            prev_table = prev_tables[-1]  # 最后一张
-            next_table = next_tables[0]   # 第一张
-
-            # 获取上页最后一行和下页第一行
-            prev_rows = prev_table.get('rows', [])
-            next_rows = next_table.get('rows', [])
-
-            if not prev_rows or not next_rows:
-                continue
-
-            prev_last_row = prev_rows[-1]
-            next_first_row = next_rows[0]
-
-            prev_cells = prev_last_row.get('cells', [])
-            next_cells = next_first_row.get('cells', [])
-
-            # 遍历所有列，判断每个单元格对
-            min_cols = min(len(prev_cells), len(next_cells))
-            for col_idx in range(min_cols):
-                prev_cell = prev_cells[col_idx]
-                next_cell = next_cells[col_idx]
-
-                prev_content = prev_cell.get('content', '').strip()
-                next_content = next_cell.get('content', '').strip()
-
-                # 跳过两边都是空的情况
-                if not prev_content and not next_content:
-                    continue
-
-                # 准备上下文信息
-                context = {
-                    "prev_table_id": prev_table.get('id'),
-                    "next_table_id": next_table.get('id'),
-                    "prev_page": prev_page,
-                    "next_page": next_page,
-                    "col_index": col_idx,
-                    "hint_score": hint.get('score', 0),
-                    "column_name": prev_table.get('columns', [{}])[col_idx].get('name', '') if col_idx < len(prev_table.get('columns', [])) else ''
-                }
-
-                # 调用 AI 模型判断
-                print(f"[CellClassifier] 分析单元格对: 页{prev_page}→{next_page}, 列{col_idx}")
-                classification = self.classify_cell_pair(prev_content, next_content, context)
-
-                # 记录结果
-                cell_pair_result = {
-                    "prev_page": prev_page,
-                    "next_page": next_page,
-                    "col_index": col_idx,
-                    "prev_content": prev_content,
-                    "next_content": next_content,
-                    "context": context,
-                    "classification": classification
-                }
-
-                results["classified_pairs"].append(cell_pair_result)
-                results["total_cell_pairs"] += 1
-
-                # 更新统计
-                if classification.get("error"):
-                    results["summary"]["errors"] += 1
-                elif classification.get("should_merge"):
-                    results["summary"]["should_merge"] += 1
-                else:
-                    results["summary"]["should_not_merge"] += 1
-
-        return results
-
-
-def main():
-    """测试函数"""
-    print("=" * 60)
-    print("跨页单元格智能分类器 - 测试")
-    print("=" * 60)
-
-    # 初始化分类器
-    try:
-        classifier = CrossPageCellClassifier()
-    except Exception as e:
-        print(f"初始化失败: {e}")
-        return
-
-    # 测试用例1：应该合并的情况（句子被截断）
-    test_cases = [
-        {
-            "name": "测试1: 句子被截断",
-            "prev": "根据投标人提供的项目技术方案，包括总体架构设计、业务架构设计、数据架构设计、技术架构设",
-            "next": "计、网络架构设计、与现有国土空间规划\"一张图\"实施监测系统及相关系统对接方案等方面进行综合评审。",
-            "expected": True
-        },
-        {
-            "name": "测试2: 完整句子，不应合并",
-            "prev": "技术方案设计科学、合理、实际可实施、操作性强",
-            "next": "整体技术方案设计合理可行但内容通用",
-            "expected": False
-        },
-        {
-            "name": "测试3: 逗号结尾被截断",
-            "prev": "针对本期项目综合服务要求响应完善，与现有国土空间规划\"一张图\"实施监测系统及相关系统进行充分对接，",
-            "next": "对项目整体技术需求范围覆盖程度高，完全满足招标相关需求",
-            "expected": True
-        },
-        {
-            "name": "测试4: 括号被截断",
-            "prev": "整体技术方案设计科学、合理、实际可实施、操作性强，针对本期项目综合服务要求响应完善（",
-            "next": "包括但不限于以下内容）",
-            "expected": True
-        }
-    ]
-
-    # 执行测试
-    for test_case in test_cases:
-        print(f"\n{test_case['name']}")
-        print(f"上页内容: {test_case['prev'][:50]}...")
-        print(f"下页内容: {test_case['next'][:50]}...")
-        print(f"预期结果: {'应该合并' if test_case['expected'] else '不应合并'}")
-
-        result = classifier.classify_cell_pair(test_case['prev'], test_case['next'])
-
-        print(f"\n判断结果:")
-        print(f"  should_merge: {result.get('should_merge')}")
-        print(f"  confidence: {result.get('confidence', 0):.2f}")
-        print(f"  reason: {result.get('reason', 'N/A')}")
-
-        # 判断是否符合预期
-        is_correct = result.get('should_merge') == test_case['expected']
-        print(f"  ✅ 正确" if is_correct else f"  ❌ 错误")
-        print("-" * 60)
-
-=======
->>>>>>> cf6b5982
 
 if __name__ == '__main__':
     # 简单测试（如需测试，使用 test_row_classifier.py）

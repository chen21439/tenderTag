--- conflicted
+++ resolved
@@ -5,14 +5,8 @@
 
 ## 模块结构
 
-<<<<<<< HEAD
-- `cell_merger.py` - 单元格合并器（已拆分）
-- `cell_classifier.py` - 单元格智能分类器（使用AI模型判断）
-- `column_boundary_strategy.py` - 列边界继承策略
-=======
 - `cell_merger.py` - 单元格合并器（基于规则）
 - `cell_classifier.py` - 跨页行智能分类器（使用AI模型判断行级别合并）
->>>>>>> cf6b5982
 - 其他模块待拆分...
 
 ## 使用示例
@@ -44,55 +38,10 @@
 # 导出单元格合并器
 from .cell_merger import CellMerger
 
-<<<<<<< HEAD
-# 导出单元格智能分类器
-# from .cell_classifier import CrossPageCellClassifier  # Temporarily disabled due to encoding issue
-
-
-# 导出列边界继承策略
-from .column_boundary_strategy import (
-    ColumnBoundaryInheritanceStrategy,
-    DisabledInheritanceStrategy,
-    ConservativeInheritanceStrategy,
-    SmartInheritanceStrategy,
-    DEFAULT_STRATEGY
-)
-
-
-# 导出重提取策略
-from .reextraction_strategy import (
-    ReextractionStrategy,
-    DisabledReextractionStrategy,
-    ConservativeReextractionStrategy,
-    AggressiveReextractionStrategy,
-    SmartReextractionStrategy,
-    DEFAULT_REEXTRACTION_STRATEGY
-)
-=======
 # 导出单元格智能分类器（行级别判断）
 from .cell_classifier import CrossPageCellClassifier
->>>>>>> cf6b5982
 
 __all__ = [
     'CellMerger',
-<<<<<<< HEAD
-    # 'CrossPageCellClassifier',  # Temporarily disabled
-    'ColumnBoundaryInheritanceStrategy',
-    'DisabledInheritanceStrategy',
-    'ConservativeInheritanceStrategy',
-    'SmartInheritanceStrategy',
-    'DEFAULT_STRATEGY',
-    'ReextractionStrategy',
-    'DisabledReextractionStrategy',
-    'ConservativeReextractionStrategy',
-    'AggressiveReextractionStrategy',
-    'SmartReextractionStrategy',
-    'DEFAULT_REEXTRACTION_STRATEGY',
-
-    '_cell_has_horizontal_line',
-    '_detect_split_cells',
-    '_merge_split_cells',
-=======
     'CrossPageCellClassifier',
->>>>>>> cf6b5982
 ]